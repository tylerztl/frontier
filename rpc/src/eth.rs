--- conflicted
+++ resolved
@@ -20,30 +20,20 @@
 use ethereum_types::{H160, H256, H64, U256, U64, H512};
 use jsonrpc_core::{BoxFuture, Result, futures::future::{self, Future}};
 use futures::future::TryFutureExt;
-<<<<<<< HEAD
-use sp_runtime::traits::{Block as BlockT, Header as _, UniqueSaturatedInto, Zero, One, Saturating};
-use sp_runtime::transaction_validity::TransactionSource;
-use sp_api::{ProvideRuntimeApi, BlockId};
-use sp_transaction_pool::TransactionPool;
-use sc_transaction_graph::{Pool, ChainApi};
-=======
 use sp_runtime::{
-	traits::{Block as BlockT, UniqueSaturatedInto, Zero, One, Saturating, BlakeTwo256},
+	traits::{Block as BlockT, Header as _, UniqueSaturatedInto, Zero, One, Saturating, BlakeTwo256},
 	transaction_validity::TransactionSource
 };
 use sp_api::{ProvideRuntimeApi, BlockId};
 use sp_transaction_pool::{TransactionPool, InPoolTransaction};
->>>>>>> 95aa3932
+use sc_transaction_graph::{Pool, ChainApi};
 use sc_client_api::backend::{StorageProvider, Backend, StateBackend, AuxStore};
 use sha3::{Keccak256, Digest};
 use sp_blockchain::{Error as BlockChainError, HeaderMetadata, HeaderBackend};
-<<<<<<< HEAD
 use sp_storage::StorageKey;
 use codec::Decode;
 use sp_io::hashing::twox_128;
-=======
 use sc_network::{NetworkService, ExHashT};
->>>>>>> 95aa3932
 use frontier_rpc_core::{EthApi as EthApiT, NetApi as NetApiT};
 use frontier_rpc_core::types::{
 	BlockNumber, Bytes, CallRequest, Filter, FilteredParams, Index, Log, Receipt, RichBlock,
@@ -55,14 +45,10 @@
 pub use frontier_rpc_core::{EthApiServer, NetApiServer};
 use codec::{self, Encode};
 
-<<<<<<< HEAD
 const DEFAULT_BLOCK_LIMIT: u32 = 50;
 const DEFAULT_LOG_LIMIT: u32 = 500;
 
-pub struct EthApi<B: BlockT, C, P, CT, BE, A: ChainApi> {
-=======
-pub struct EthApi<B: BlockT, C, P, CT, BE, H: ExHashT> {
->>>>>>> 95aa3932
+pub struct EthApi<B: BlockT, C, P, CT, BE, A: ChainApi, H: ExHashT> {
 	pool: Arc<P>,
 	graph_pool: Arc<Pool<A>>,
 	client: Arc<C>,
@@ -74,28 +60,18 @@
 	_marker: PhantomData<(B, BE)>,
 }
 
-<<<<<<< HEAD
-impl<B: BlockT, C, P, CT, BE, A: ChainApi> EthApi<B, C, P, CT, BE, A> {
-=======
-impl<B: BlockT, C, P, CT, BE, H: ExHashT> EthApi<B, C, P, CT, BE, H> {
->>>>>>> 95aa3932
+impl<B: BlockT, C, P, CT, BE, A: ChainApi, H: ExHashT> EthApi<B, C, P, CT, BE, A, H> {
 	pub fn new(
 		client: Arc<C>,
 		graph_pool: Arc<Pool<A>>,
 		pool: Arc<P>,
 		convert_transaction: CT,
-<<<<<<< HEAD
+		network: Arc<NetworkService<B, H>>,
 		is_authority: bool,
 		eth_block_limit: Option<u32>,
 		eth_log_limit: Option<u32>,
 	) -> Self {
-		Self { client, pool, graph_pool, convert_transaction, is_authority, eth_block_limit, eth_log_limit, _marker: PhantomData }
-=======
-		network: Arc<NetworkService<B, H>>,
-		is_authority: bool
-	) -> Self {
-		Self { client, pool, convert_transaction, network, is_authority, _marker: PhantomData }
->>>>>>> 95aa3932
+		Self { client, pool, graph_pool, convert_transaction, network, is_authority, eth_block_limit, eth_log_limit, _marker: PhantomData }
 	}
 }
 
@@ -117,7 +93,7 @@
 				)
 			})),
 			parent_hash: block.header.parent_hash,
-			uncles_hash: H256::zero(),
+			uncles_hash: block.header.ommers_hash,
 			author: block.header.beneficiary,
 			miner: block.header.beneficiary,
 			state_root: block.header.state_root,
@@ -214,11 +190,7 @@
 	}
 }
 
-<<<<<<< HEAD
-impl<B, C, P, CT, BE, A> EthApi<B, C, P, CT, BE, A> where
-=======
-impl<B, C, P, CT, BE, H: ExHashT> EthApi<B, C, P, CT, BE, H> where
->>>>>>> 95aa3932
+impl<B, C, P, CT, BE, A, H: ExHashT> EthApi<B, C, P, CT, BE, A, H> where
 	C: ProvideRuntimeApi<B> + StorageProvider<B, BE> + AuxStore,
 	C: HeaderBackend<B> + HeaderMetadata<B, Error=BlockChainError> + 'static,
 	C::Api: EthereumRuntimeRPCApi<B>,
@@ -321,11 +293,7 @@
 	}
 }
 
-<<<<<<< HEAD
-impl<B, C, P, CT, BE, A> EthApiT for EthApi<B, C, P, CT, BE, A> where
-=======
-impl<B, C, P, CT, BE, H: ExHashT> EthApiT for EthApi<B, C, P, CT, BE, H> where
->>>>>>> 95aa3932
+impl<B, C, P, CT, BE, A, H: ExHashT> EthApiT for EthApi<B, C, P, CT, BE, A, H> where
 	C: ProvideRuntimeApi<B> + StorageProvider<B, BE> + AuxStore,
 	C: HeaderBackend<B> + HeaderMetadata<B, Error=BlockChainError> + 'static,
 	C::Api: EthereumRuntimeRPCApi<B>,
