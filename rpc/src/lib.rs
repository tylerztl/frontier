--- conflicted
+++ resolved
@@ -14,873 +14,8 @@
 // You should have received a copy of the GNU General Public License
 // along with Substrate.  If not, see <http://www.gnu.org/licenses/>.
 
-<<<<<<< HEAD
 mod eth;
 mod eth_pubsub;
 
-pub use eth::{EthApi, EthApiServer};
-pub use eth_pubsub::{EthPubSubApi, EthPubSubApiServer};
-=======
-use std::{marker::PhantomData, sync::Arc};
-use std::collections::BTreeMap;
-use ethereum::{Block as EthereumBlock, Transaction as EthereumTransaction};
-use ethereum_types::{H160, H256, H64, U256, U64};
-use jsonrpc_core::{BoxFuture, Result, ErrorCode, Error, futures::future::{self, Future}};
-use futures::future::TryFutureExt;
-use sp_runtime::traits::{Block as BlockT, Header as _, UniqueSaturatedInto, Zero, One, Saturating};
-use sp_runtime::transaction_validity::TransactionSource;
-use sp_api::{ProvideRuntimeApi, BlockId};
-use sp_consensus::SelectChain;
-use sp_transaction_pool::TransactionPool;
-use sc_client_api::backend::{StorageProvider, Backend, StateBackend, AuxStore};
-use sha3::{Keccak256, Digest};
-use sp_runtime::traits::BlakeTwo256;
-use frontier_rpc_core::{EthApi as EthApiT, NetApi as NetApiT};
-use frontier_rpc_core::types::{
-	BlockNumber, Bytes, CallRequest, EthAccount, Filter, Index, Log, Receipt, RichBlock,
-	SyncStatus, SyncInfo, Transaction, Work, Rich, Block, BlockTransactions, VariadicValue
-};
-use frontier_rpc_primitives::{EthereumRuntimeRPCApi, ConvertTransaction, TransactionStatus};
-
-pub use frontier_rpc_core::{EthApiServer, NetApiServer};
-
-fn internal_err(message: &str) -> Error {
-	Error {
-		code: ErrorCode::InternalError,
-		message: message.to_string(),
-		data: None
-	}
-}
-fn not_supported_err(message: &str) -> Error {
-	Error {
-		code: ErrorCode::InvalidRequest,
-		message: message.to_string(),
-		data: None
-	}
-}
-
-pub struct EthApi<B: BlockT, C, SC, P, CT, BE> {
-	pool: Arc<P>,
-	client: Arc<C>,
-	select_chain: SC,
-	convert_transaction: CT,
-	is_authority: bool,
-	_marker: PhantomData<(B, BE)>,
-}
-
-impl<B: BlockT, C, SC, P, CT, BE> EthApi<B, C, SC, P, CT, BE> {
-	pub fn new(
-		client: Arc<C>,
-		select_chain: SC,
-		pool: Arc<P>,
-		convert_transaction: CT,
-		is_authority: bool
-	) -> Self {
-		Self { client, select_chain, pool, convert_transaction, is_authority, _marker: PhantomData }
-	}
-}
-
-fn rich_block_build(
-	block: ethereum::Block,
-	statuses: Vec<Option<TransactionStatus>>,
-	hash: Option<H256>,
-	full_transactions: bool
-) -> RichBlock {
-	Rich {
-		inner: Block {
-			hash: Some(hash.unwrap_or_else(|| {
-				H256::from_slice(
-					Keccak256::digest(&rlp::encode(&block.header)).as_slice()
-				)
-			})),
-			parent_hash: block.header.parent_hash,
-			uncles_hash: H256::zero(),
-			author: block.header.beneficiary,
-			miner: block.header.beneficiary,
-			state_root: block.header.state_root,
-			transactions_root: block.header.transactions_root,
-			receipts_root: block.header.receipts_root,
-			number: Some(block.header.number),
-			gas_used: block.header.gas_used,
-			gas_limit: block.header.gas_limit,
-			extra_data: Bytes(block.header.extra_data.as_bytes().to_vec()),
-			logs_bloom: Some(block.header.logs_bloom),
-			timestamp: U256::from(block.header.timestamp / 1000),
-			difficulty: block.header.difficulty,
-			total_difficulty: None,
-			seal_fields: vec![
-				Bytes(block.header.mix_hash.as_bytes().to_vec()),
-				Bytes(block.header.nonce.as_bytes().to_vec())
-			],
-			uncles: vec![],
-			transactions: {
-				if full_transactions {
-					BlockTransactions::Full(
-						block.transactions.iter().enumerate().map(|(index, transaction)|{
-							transaction_build(
-								transaction.clone(),
-								block.clone(),
-								statuses[index].clone().unwrap_or_default()
-							)
-						}).collect()
-					)
-				} else {
-					BlockTransactions::Hashes(
-						block.transactions.iter().map(|transaction|{
-							H256::from_slice(
-								Keccak256::digest(&rlp::encode(&transaction.clone())).as_slice()
-							)
-						}).collect()
-					)
-				}
-			},
-			size: Some(U256::from(rlp::encode(&block).len() as u32))
-		},
-		extra_info: BTreeMap::new()
-	}
-}
-
-fn transaction_build(
-	transaction: EthereumTransaction,
-	block: EthereumBlock,
-	status: TransactionStatus
-) -> Transaction {
-	Transaction {
-		hash: H256::from_slice(
-			Keccak256::digest(&rlp::encode(&transaction)).as_slice()
-		),
-		nonce: transaction.nonce,
-		block_hash: Some(H256::from_slice(
-			Keccak256::digest(&rlp::encode(&block.header)).as_slice()
-		)),
-		block_number: Some(block.header.number),
-		transaction_index: Some(U256::from(
-			UniqueSaturatedInto::<u32>::unique_saturated_into(
-				status.transaction_index
-			)
-		)),
-		from: status.from,
-		to: status.to,
-		value: transaction.value,
-		gas_price: transaction.gas_price,
-		gas: transaction.gas_limit,
-		input: Bytes(transaction.clone().input),
-		creates: status.contract_address,
-		raw: Bytes(rlp::encode(&transaction)),
-		public_key: None, // TODO
-		chain_id: transaction.signature.chain_id().map(U64::from),
-		standard_v: U256::from(transaction.signature.standard_v()),
-		v: U256::from(transaction.signature.v()),
-		r: U256::from(transaction.signature.r().as_bytes()),
-		s: U256::from(transaction.signature.s().as_bytes()),
-		condition: None // TODO
-	}
-}
-
-impl<B, C, SC, P, CT, BE> EthApi<B, C, SC, P, CT, BE> where
-	C: ProvideRuntimeApi<B> + StorageProvider<B, BE> + AuxStore,
-	C::Api: EthereumRuntimeRPCApi<B>,
-	BE: Backend<B> + 'static,
-	BE::State: StateBackend<BlakeTwo256>,
-	B: BlockT<Hash=H256> + Send + Sync + 'static,
-	C: Send + Sync + 'static,
-	SC: SelectChain<B> + Clone + 'static,
-	P: TransactionPool<Block=B> + Send + Sync + 'static,
-	CT: ConvertTransaction<<B as BlockT>::Extrinsic> + Send + Sync + 'static,
-{
-	fn native_block_id(&self, number: Option<BlockNumber>) -> Result<Option<BlockId<B>>> {
-		Ok(match number.unwrap_or(BlockNumber::Latest) {
-			BlockNumber::Hash { hash, .. } => {
-				let hash = frontier_consensus::load_block_hash::<B, _>(self.client.as_ref(), hash)
-					.map_err(|_| internal_err("fetch aux store failed"))?;
-
-				hash.map(|h| BlockId::Hash(h))
-			},
-			BlockNumber::Num(number) => {
-				Some(BlockId::Number(number.unique_saturated_into()))
-			},
-			BlockNumber::Latest => {
-				Some(BlockId::Hash(
-					self.select_chain.best_chain()
-						.map_err(|_| internal_err("fetch header failed"))?
-						.hash()
-				))
-			},
-			BlockNumber::Earliest => {
-				Some(BlockId::Number(Zero::zero()))
-			},
-			BlockNumber::Pending => {
-				None
-			}
-		})
-	}
-}
-
-impl<B, C, SC, P, CT, BE> EthApiT for EthApi<B, C, SC, P, CT, BE> where
-	C: ProvideRuntimeApi<B> + StorageProvider<B, BE> + AuxStore,
-	C::Api: EthereumRuntimeRPCApi<B>,
-	BE: Backend<B> + 'static,
-	BE::State: StateBackend<BlakeTwo256>,
-	B: BlockT<Hash=H256> + Send + Sync + 'static,
-	C: Send + Sync + 'static,
-	SC: SelectChain<B> + Clone + 'static,
-	P: TransactionPool<Block=B> + Send + Sync + 'static,
-	CT: ConvertTransaction<<B as BlockT>::Extrinsic> + Send + Sync + 'static,
-{
-	fn protocol_version(&self) -> Result<u64> {
-		Ok(1)
-	}
-
-	fn syncing(&self) -> Result<SyncStatus> {
-		let header = self
-			.select_chain
-			.best_chain()
-			.map_err(|_| internal_err("fetch header failed"))?;
-
-		let block_number = U256::from(header.number().clone().unique_saturated_into());
-
-		Ok(SyncStatus::Info(SyncInfo {
-			starting_block: U256::zero(),
-			current_block: block_number,
-			highest_block: block_number,
-			warp_chunks_amount: None,
-			warp_chunks_processed: None,
-		}))
-	}
-
-	fn hashrate(&self) -> Result<U256> {
-		Ok(U256::zero())
-	}
-
-	fn author(&self) -> Result<H160> {
-		let header = self.select_chain
-			.best_chain()
-			.map_err(|_| internal_err("fetch header failed"))?;
-
-		Ok(
-			self.client
-			.runtime_api()
-			.author(&BlockId::Hash(header.hash()))
-			.map_err(|_| internal_err("fetch runtime chain id failed"))?.into()
-		)
-	}
-
-	fn is_mining(&self) -> Result<bool> {
-		Ok(self.is_authority)
-	}
-
-	fn chain_id(&self) -> Result<Option<U64>> {
-		let header = self.select_chain.best_chain()
-			.map_err(|_| internal_err("fetch header failed"))?;
-		Ok(Some(self.client.runtime_api().chain_id(&BlockId::Hash(header.hash()))
-				.map_err(|_| internal_err("fetch runtime chain id failed"))?.into()))
-	}
-
-	fn gas_price(&self) -> Result<U256> {
-		let header = self
-			.select_chain
-			.best_chain()
-			.map_err(|_| internal_err("fetch header failed"))?;
-		Ok(
-			self.client
-				.runtime_api()
-				.gas_price(&BlockId::Hash(header.hash()))
-				.map_err(|_| internal_err("fetch runtime chain id failed"))?
-				.into(),
-		)
-	}
-
-	fn accounts(&self) -> Result<Vec<H160>> {
-		Ok(vec![])
-	}
-
-	fn block_number(&self) -> Result<U256> {
-		let header = self
-			.select_chain
-			.best_chain()
-			.map_err(|_| internal_err("fetch header failed"))?;
-		Ok(U256::from(header.number().clone().unique_saturated_into()))
-	}
-
-	fn balance(&self, address: H160, number: Option<BlockNumber>) -> Result<U256> {
-		if let Ok(Some(id)) = self.native_block_id(number) {
-			return Ok(
-				self.client
-					.runtime_api()
-					.account_basic(&id, address)
-					.map_err(|_| internal_err("fetch runtime chain id failed"))?
-					.balance.into(),
-			);
-		}
-		Ok(U256::zero())
-	}
-
-	fn storage_at(&self, address: H160, index: U256, number: Option<BlockNumber>) -> Result<H256> {
-		if let Ok(Some(id)) = self.native_block_id(number) {
-			return Ok(
-				self.client
-					.runtime_api()
-					.storage_at(&id, address, index)
-					.map_err(|_| internal_err("fetch runtime chain id failed"))?
-					.into(),
-			);
-		}
-		Ok(H256::default())
-	}
-
-	fn block_by_hash(&self, hash: H256, full: bool) -> Result<Option<RichBlock>> {
-		let id = match frontier_consensus::load_block_hash::<B, _>(self.client.as_ref(), hash)
-			.map_err(|_| internal_err("fetch aux store failed"))?
-		{
-			Some(hash) => BlockId::Hash(hash),
-			None => return Ok(None),
-		};
-
-		let block = self.client.runtime_api().current_block(&id)
-			.map_err(|_| internal_err("call runtime failed"))?;
-		let statuses = self.client.runtime_api().current_transaction_statuses(&id)
-			.map_err(|_| internal_err("call runtime failed"))?;
-
-		match (block, statuses) {
-			(Some(block), Some(statuses)) => {
-				Ok(Some(rich_block_build(
-					block,
-					statuses.into_iter().map(|s| Some(s)).collect(),
-					Some(hash),
-					full,
-				)))
-			},
-			_ => {
-				Ok(None)
-			},
-		}
-	}
-
-	fn block_by_number(&self, number: BlockNumber, full: bool) -> Result<Option<RichBlock>> {
-		let id = match self.native_block_id(Some(number))? {
-			Some(id) => id,
-			None => return Ok(None),
-		};
-
-		let block = self.client.runtime_api().current_block(&id)
-			.map_err(|_| internal_err("call runtime failed"))?;
-		let statuses = self.client.runtime_api().current_transaction_statuses(&id)
-			.map_err(|_| internal_err("call runtime failed"))?;
-
-		match (block, statuses) {
-			(Some(block), Some(statuses)) => {
-				let hash = H256::from_slice(
-					Keccak256::digest(&rlp::encode(&block.header)).as_slice(),
-				);
-
-				Ok(Some(rich_block_build(
-					block,
-					statuses.into_iter().map(|s| Some(s)).collect(),
-					Some(hash),
-					full,
-				)))
-			},
-			_ => {
-				Ok(None)
-			},
-		}
-	}
-
-	fn transaction_count(&self, address: H160, number: Option<BlockNumber>) -> Result<U256> {
-		let id = match self.native_block_id(number)? {
-			Some(id) => id,
-			None => return Ok(U256::zero()),
-		};
-
-		let nonce = self.client.runtime_api()
-			.account_basic(&id, address)
-			.map_err(|_| internal_err("fetch runtime account basic failed"))?
-			.nonce.into();
-
-		Ok(nonce)
-	}
-
-	fn block_transaction_count_by_hash(&self, hash: H256) -> Result<Option<U256>> {
-		let id = match frontier_consensus::load_block_hash::<B, _>(self.client.as_ref(), hash)
-			.map_err(|_| internal_err("fetch aux store failed"))?
-		{
-			Some(hash) => BlockId::Hash(hash),
-			None => return Ok(None),
-		};
-
-		let block = self.client.runtime_api()
-			.current_block(&id)
-			.map_err(|_| internal_err("fetch runtime account basic failed"))?;
-
-		match block {
-			Some(block) => Ok(Some(U256::from(block.transactions.len()))),
-			None => Ok(None),
-		}
-	}
-
-	fn block_transaction_count_by_number(&self, number: BlockNumber) -> Result<Option<U256>> {
-		let id = match self.native_block_id(Some(number))? {
-			Some(id) => id,
-			None => return Ok(None),
-		};
-
-		let block = self.client.runtime_api()
-			.current_block(&id)
-			.map_err(|_| internal_err("fetch runtime account basic failed"))?;
-
-		match block {
-			Some(block) => Ok(Some(U256::from(block.transactions.len()))),
-			None => Ok(None),
-		}
-	}
-
-	fn block_uncles_count_by_hash(&self, _: H256) -> Result<U256> {
-		Ok(U256::zero())
-	}
-
-	fn block_uncles_count_by_number(&self, _: BlockNumber) -> Result<U256> {
-		Ok(U256::zero())
-	}
-
-	fn code_at(&self, address: H160, number: Option<BlockNumber>) -> Result<Bytes> {
-		if let Ok(Some(id)) = self.native_block_id(number) {
-			return Ok(
-				self.client
-					.runtime_api()
-					.account_code_at(&id, address)
-					.map_err(|_| internal_err("fetch runtime chain id failed"))?
-					.into(),
-			);
-		}
-		Ok(Bytes(vec![]))
-	}
-
-	fn send_raw_transaction(&self, bytes: Bytes) -> BoxFuture<H256> {
-		let transaction = match rlp::decode::<ethereum::Transaction>(&bytes.0[..]) {
-			Ok(transaction) => transaction,
-			Err(_) => return Box::new(
-				future::result(Err(internal_err("decode transaction failed")))
-			),
-		};
-		let transaction_hash = H256::from_slice(
-			Keccak256::digest(&rlp::encode(&transaction)).as_slice()
-		);
-		let header = match self.select_chain.best_chain() {
-			Ok(header) => header,
-			Err(_) => return Box::new(
-				future::result(Err(internal_err("fetch header failed")))
-			),
-		};
-		let best_block_hash = header.hash();
-		Box::new(
-			self.pool
-				.submit_one(
-					&BlockId::hash(best_block_hash),
-					TransactionSource::Local,
-					self.convert_transaction.convert_transaction(transaction),
-				)
-				.compat()
-				.map(move |_| transaction_hash)
-				.map_err(|_| internal_err("submit transaction to pool failed"))
-		)
-	}
-
-	fn call(&self, request: CallRequest, _: Option<BlockNumber>) -> Result<Bytes> {
-		let header = self
-			.select_chain
-			.best_chain()
-			.map_err(|_| internal_err("fetch header failed"))?;
-
-		let from = request.from.unwrap_or_default();
-		let to = request.to.unwrap_or_default();
-		let gas_price = request.gas_price;
-		let gas_limit = request.gas.unwrap_or(U256::max_value());
-		let value = request.value.unwrap_or_default();
-		let data = request.data.map(|d| d.0).unwrap_or_default();
-		let nonce = request.nonce;
-
-		let (ret, _) = self.client.runtime_api()
-			.call(
-				&BlockId::Hash(header.hash()),
-				from,
-				data,
-				value,
-				gas_limit,
-				gas_price,
-				nonce,
-				ethereum::TransactionAction::Call(to)
-			)
-			.map_err(|_| internal_err("executing call failed"))?
-			.ok_or(internal_err("inner executing call failed"))?;
-
-		Ok(Bytes(ret))
-	}
-
-	fn estimate_gas(&self, request: CallRequest, _: Option<BlockNumber>) -> Result<U256> {
-		let header = self
-			.select_chain
-			.best_chain()
-			.map_err(|_| internal_err("fetch header failed"))?;
-
-		let from = request.from.unwrap_or_default();
-		let gas_price = request.gas_price;
-		let gas_limit = request.gas.unwrap_or(U256::max_value());
-		let value = request.value.unwrap_or_default();
-		let data = request.data.map(|d| d.0).unwrap_or_default();
-		let nonce = request.nonce;
-
-		let (_, used_gas) = self.client.runtime_api()
-			.call(
-				&BlockId::Hash(header.hash()),
-				from,
-				data,
-				value,
-				gas_limit,
-				gas_price,
-				nonce,
-				match request.to {
-					Some(to) => ethereum::TransactionAction::Call(to),
-					_ => ethereum::TransactionAction::Create,
-				}
-			)
-			.map_err(|_| internal_err("executing call failed"))?
-			.ok_or(internal_err("inner executing call failed"))?;
-
-		Ok(used_gas)
-	}
-
-	fn transaction_by_hash(&self, hash: H256) -> Result<Option<Transaction>> {
-		let (hash, index) = match frontier_consensus::load_transaction_metadata(
-			self.client.as_ref(),
-			hash,
-		).map_err(|_| internal_err("fetch aux store failed"))? {
-			Some((hash, index)) => (hash, index as usize),
-			None => return Ok(None),
-		};
-
-		let id = match frontier_consensus::load_block_hash::<B, _>(self.client.as_ref(), hash)
-			.map_err(|_| internal_err("fetch aux store failed"))?
-		{
-			Some(hash) => BlockId::Hash(hash),
-			None => return Ok(None),
-		};
-
-		let block = self.client.runtime_api().current_block(&id)
-			.map_err(|_| internal_err("call runtime failed"))?;
-		let statuses = self.client.runtime_api().current_transaction_statuses(&id)
-			.map_err(|_| internal_err("call runtime failed"))?;
-
-		match (block, statuses) {
-			(Some(block), Some(statuses)) => {
-				Ok(Some(transaction_build(
-					block.transactions[index].clone(),
-					block,
-					statuses[index].clone(),
-				)))
-			},
-			_ => Ok(None)
-		}
-	}
-
-	fn transaction_by_block_hash_and_index(
-		&self,
-		hash: H256,
-		index: Index,
-	) -> Result<Option<Transaction>> {
-		let id = match frontier_consensus::load_block_hash::<B, _>(self.client.as_ref(), hash)
-			.map_err(|_| internal_err("fetch aux store failed"))?
-		{
-			Some(hash) => BlockId::Hash(hash),
-			None => return Ok(None),
-		};
-		let index = index.value();
-
-		let block = self.client.runtime_api().current_block(&id)
-			.map_err(|_| internal_err("call runtime failed"))?;
-		let statuses = self.client.runtime_api().current_transaction_statuses(&id)
-			.map_err(|_| internal_err("call runtime failed"))?;
-
-		match (block, statuses) {
-			(Some(block), Some(statuses)) => {
-				Ok(Some(transaction_build(
-					block.transactions[index].clone(),
-					block,
-					statuses[index].clone(),
-				)))
-			},
-			_ => Ok(None)
-		}
-	}
-
-	fn transaction_by_block_number_and_index(
-		&self,
-		number: BlockNumber,
-		index: Index,
-	) -> Result<Option<Transaction>> {
-		let id = match self.native_block_id(Some(number))? {
-			Some(id) => id,
-			None => return Ok(None),
-		};
-		let index = index.value();
-
-		let block = self.client.runtime_api().current_block(&id)
-			.map_err(|_| internal_err("call runtime failed"))?;
-		let statuses = self.client.runtime_api().current_transaction_statuses(&id)
-			.map_err(|_| internal_err("call runtime failed"))?;
-
-		match (block, statuses) {
-			(Some(block), Some(statuses)) => {
-				Ok(Some(transaction_build(
-					block.transactions[index].clone(),
-					block,
-					statuses[index].clone(),
-				)))
-			},
-			_ => Ok(None)
-		}
-	}
-
-	fn transaction_receipt(&self, hash: H256) -> Result<Option<Receipt>> {
-		let (hash, index) = match frontier_consensus::load_transaction_metadata(
-			self.client.as_ref(),
-			hash,
-		).map_err(|_| internal_err("fetch aux store failed"))? {
-			Some((hash, index)) => (hash, index as usize),
-			None => return Ok(None),
-		};
-
-		let id = match frontier_consensus::load_block_hash::<B, _>(self.client.as_ref(), hash)
-			.map_err(|_| internal_err("fetch aux store failed"))?
-		{
-			Some(hash) => BlockId::Hash(hash),
-			None => return Ok(None),
-		};
-
-		let block = self.client.runtime_api().current_block(&id)
-			.map_err(|_| internal_err("call runtime failed"))?;
-		let receipts = self.client.runtime_api().current_receipts(&id)
-			.map_err(|_| internal_err("call runtime failed"))?;
-		let statuses = self.client.runtime_api().current_transaction_statuses(&id)
-			.map_err(|_| internal_err("call runtime failed"))?;
-
-		match (block, statuses, receipts) {
-			(Some(block), Some(statuses), Some(receipts)) => {
-				let block_hash = H256::from_slice(
-					Keccak256::digest(&rlp::encode(&block.header)).as_slice()
-				);
-				let receipt = receipts[index].clone();
-				let status = statuses[index].clone();
-				let mut cumulative_receipts = receipts.clone();
-				cumulative_receipts.truncate((status.transaction_index + 1) as usize);
-
-				return Ok(Some(Receipt {
-					transaction_hash: Some(status.transaction_hash),
-					transaction_index: Some(status.transaction_index.into()),
-					block_hash: Some(block_hash),
-					from: Some(status.from),
-					to: status.to,
-					block_number: Some(block.header.number),
-					cumulative_gas_used: {
-						let cumulative_gas: u32 = cumulative_receipts.iter().map(|r| {
-							r.used_gas.as_u32()
-						}).sum();
-						U256::from(cumulative_gas)
-					},
-					gas_used: Some(receipt.used_gas),
-					contract_address: status.contract_address,
-					logs: {
-						let mut pre_receipts_log_index = None;
-						if cumulative_receipts.len() > 0 {
-							cumulative_receipts.truncate(cumulative_receipts.len() - 1);
-							pre_receipts_log_index = Some(cumulative_receipts.iter().map(|r| {
-								r.logs.len() as u32
-							}).sum::<u32>());
-						}
-						receipt.logs.iter().enumerate().map(|(i, log)| {
-							Log {
-								address: log.address,
-								topics: log.topics.clone(),
-								data: Bytes(log.data.clone()),
-								block_hash: Some(block_hash),
-								block_number: Some(block.header.number),
-								transaction_hash: Some(hash),
-								transaction_index: Some(status.transaction_index.into()),
-								log_index: Some(U256::from(
-									(pre_receipts_log_index.unwrap_or(0)) + i as u32
-								)),
-								transaction_log_index: Some(U256::from(i)),
-								removed: false,
-							}
-						}).collect()
-					},
-					state_root: Some(receipt.state_root),
-					logs_bloom: receipt.logs_bloom,
-					status_code: None,
-				}))
-			}
-			_ => Ok(None),
-		}
-	}
-
-	fn uncle_by_block_hash_and_index(&self, _: H256, _: Index) -> Result<Option<RichBlock>> {
-		Ok(None)
-	}
-
-	fn uncle_by_block_number_and_index(
-		&self,
-		_: BlockNumber,
-		_: Index,
-	) -> Result<Option<RichBlock>> {
-		Ok(None)
-	}
-
-	fn logs(&self, filter: Filter) -> Result<Vec<Log>> {
-		let mut blocks_and_receipts = Vec::new();
-		let mut ret = Vec::new();
-
-		if let Some(hash) = filter.block_hash {
-			let id = match frontier_consensus::load_block_hash::<B, _>(self.client.as_ref(), hash)
-				.map_err(|_| internal_err("fetch aux store failed"))?
-			{
-				Some(hash) => BlockId::Hash(hash),
-				None => return Ok(ret),
-			};
-
-			let block = self.client.runtime_api()
-				.current_block(&id)
-				.map_err(|_| internal_err("fetch runtime account basic failed"))?;
-			let receipts = self.client.runtime_api().current_receipts(&id)
-				.map_err(|_| internal_err("call runtime failed"))?;
-
-			if let (Some(block), Some(receipts)) = (block, receipts) {
-				blocks_and_receipts.push((block, receipts));
-			}
-		} else {
-			let mut current_number = filter.to_block
-				.and_then(|v| v.to_min_block_num())
-				.map(|s| s.unique_saturated_into())
-				.unwrap_or(
-					*self.select_chain.best_chain()
-						.map_err(|_| internal_err("fetch header failed"))?
-						.number()
-				);
-
-			let from_number = filter.from_block
-				.and_then(|v| v.to_min_block_num())
-				.map(|s| s.unique_saturated_into())
-				.unwrap_or(
-					*self.select_chain.best_chain()
-						.map_err(|_| internal_err("fetch header failed"))?
-						.number()
-				);
-
-			while current_number >= from_number {
-				let id = BlockId::Number(current_number);
-
-				let block = self.client.runtime_api()
-					.current_block(&id)
-					.map_err(|_| internal_err("fetch runtime account basic failed"))?;
-				let receipts = self.client.runtime_api().current_receipts(&id)
-					.map_err(|_| internal_err("call runtime failed"))?;
-
-				if let (Some(block), Some(receipts)) = (block, receipts) {
-					blocks_and_receipts.push((block, receipts));
-				}
-
-				if current_number == Zero::zero() {
-					break
-				} else {
-					current_number = current_number.saturating_sub(One::one());
-				}
-			}
-		}
-
-		for (block, receipts) in blocks_and_receipts {
-			let mut block_log_index: u32 = 0;
-			for (index, receipt) in receipts.iter().enumerate() {
-				let logs = receipt.logs.clone();
-				let mut transaction_log_index: u32 = 0;
-				let transaction = &block.transactions[index as usize];
-				let transaction_hash = H256::from_slice(
-					Keccak256::digest(&rlp::encode(transaction)).as_slice()
-				);
-				for log in logs {
-					let mut add: bool = false;
-					if let (
-						Some(VariadicValue::Single(address)),
-						Some(VariadicValue::Multiple(topics))
-					) = (
-						filter.address.clone(),
-						filter.topics.clone(),
-					) {
-						if address == log.address && log.topics.starts_with(&topics) {
-							add = true;
-						}
-					} else if let Some(VariadicValue::Single(address)) = filter.address {
-						if address == log.address {
-							add = true;
-						}
-					} else if let Some(VariadicValue::Multiple(topics)) = &filter.topics {
-						if log.topics.starts_with(&topics) {
-							add = true;
-						}
-					}
-					if add {
-						ret.push(Log {
-							address: log.address.clone(),
-							topics: log.topics.clone(),
-							data: Bytes(log.data.clone()),
-							block_hash: Some(H256::from_slice(
-								Keccak256::digest(&rlp::encode(&block.header)).as_slice()
-							)),
-							block_number: Some(block.header.number.clone()),
-							transaction_hash: Some(transaction_hash),
-							transaction_index: Some(U256::from(index)),
-							log_index: Some(U256::from(block_log_index)),
-							transaction_log_index: Some(U256::from(transaction_log_index)),
-							removed: false,
-						});
-					}
-					transaction_log_index += 1;
-					block_log_index += 1;
-				}
-			}
-		}
-
-		Ok(ret)
-	}
-
-	fn work(&self) -> Result<Work> {
-		Ok(Work {
-			pow_hash: H256::default(),
-			seed_hash: H256::default(),
-			target: H256::default(),
-			number: None,
-		})
-	}
-
-	fn submit_work(&self, _: H64, _: H256, _: H256) -> Result<bool> {
-		Ok(false)
-	}
-
-	fn submit_hashrate(&self, _: U256, _: H256) -> Result<bool> {
-		Ok(false)
-	}
-}
-
-pub struct NetApi;
-
-impl NetApiT for NetApi {
-	fn is_listening(&self) -> Result<bool> {
-		Ok(true)
-	}
-
-	fn peer_count(&self) -> Result<String> {
-		Ok("0".to_string())
-	}
-
-	fn version(&self) -> Result<String> {
-		Ok("Frontier/v0.1.0".to_string())
-	}
-}
->>>>>>> 2fdd5818
+pub use eth::{EthApi, EthApiServer, NetApi, NetApiServer};
+pub use eth_pubsub::{EthPubSubApi, EthPubSubApiServer};