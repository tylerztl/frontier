--- conflicted
+++ resolved
@@ -150,15 +150,9 @@
 		Ok(
 			self.client
 				.runtime_api()
-<<<<<<< HEAD
-				.evm_balance(&BlockId::Hash(header.hash()), address)
-				.map_err(|_| internal_err("fetch runtime chain id failed"))?
-				.into(),
-=======
 				.account_basic(&BlockId::Hash(header.hash()), address)
 				.map_err(|_| internal_err("fetch runtime chain id failed"))?
 				.balance.into(),
->>>>>>> c9777b41
 		)
 	}
 
@@ -220,11 +214,7 @@
 		Ok(
 			self.client
 				.runtime_api()
-<<<<<<< HEAD
-				.code_at(&BlockId::Hash(header.hash()), address)
-=======
 				.account_code_at(&BlockId::Hash(header.hash()), address)
->>>>>>> c9777b41
 				.map_err(|_| internal_err("fetch runtime chain id failed"))?
 				.into(),
 		)
