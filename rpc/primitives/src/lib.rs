// Copyright 2017-2020 Parity Technologies (UK) Ltd.
// This file is part of Frontier.

// Substrate is free software: you can redistribute it and/or modify
// it under the terms of the GNU General Public License as published by
// the Free Software Foundation, either version 3 of the License, or
// (at your option) any later version.

// Substrate is distributed in the hope that it will be useful,
// but WITHOUT ANY WARRANTY; without even the implied warranty of
// MERCHANTABILITY or FITNESS FOR A PARTICULAR PURPOSE.  See the
// GNU General Public License for more details.

// You should have received a copy of the GNU General Public License
// along with Substrate.  If not, see <http://www.gnu.org/licenses/>.

#![cfg_attr(not(feature = "std"), no_std)]

use sp_core::{H160, H256, U256};
use ethereum::Log;
use ethereum_types::Bloom;
use codec::{Encode, Decode};
use sp_std::vec::Vec;

#[derive(Eq, PartialEq, Clone, Encode, Decode, sp_runtime::RuntimeDebug)]
pub struct TransactionStatus {
	pub transaction_hash: H256,
	pub transaction_index: u32,
	pub from: H160,
	pub to: Option<H160>,
	pub contract_address: Option<H160>,
	pub logs: Vec<Log>,
	pub logs_bloom: Bloom,
}

sp_api::decl_runtime_apis! {
	/// API necessary for Ethereum-compatibility layer.
	pub trait EthereumRuntimeApi {
		fn chain_id() -> u64;
		fn account_basic(address: H160) -> pallet_evm::Account;
		fn transaction_status(hash: H256) -> Option<TransactionStatus>;
<<<<<<< HEAD
		fn gas_price() -> U256;
		fn evm_balance(address: H160) -> U256;
		fn code_at(address: H160) -> Vec<u8>;
=======
		fn author() -> H160;
>>>>>>> 6be7dc44
	}
}

pub trait ConvertTransaction<E> {
	fn convert_transaction(&self, transaction: ethereum::Transaction) -> E;
}<|MERGE_RESOLUTION|>--- conflicted
+++ resolved
@@ -39,13 +39,10 @@
 		fn chain_id() -> u64;
 		fn account_basic(address: H160) -> pallet_evm::Account;
 		fn transaction_status(hash: H256) -> Option<TransactionStatus>;
-<<<<<<< HEAD
 		fn gas_price() -> U256;
 		fn evm_balance(address: H160) -> U256;
 		fn code_at(address: H160) -> Vec<u8>;
-=======
 		fn author() -> H160;
->>>>>>> 6be7dc44
 	}
 }
 
