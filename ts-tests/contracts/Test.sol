--- conflicted
+++ resolved
@@ -4,14 +4,10 @@
     function multiply(uint a) public pure returns(uint d) {
         return a * 7;
     }
-<<<<<<< HEAD
-    function gasLimit() public view  returns(uint) {
+    function gasLimit() public view returns(uint) {
         return block.gaslimit;
     }
-    function currentBlock() public view  returns(uint) {
-=======
     function currentBlock() public view returns(uint) {
->>>>>>> 955a8c00
         return block.number;
     }
     function blockHash(uint number) public view returns(bytes32) {
