--- conflicted
+++ resolved
@@ -127,26 +127,15 @@
 		fallback: Box::new(RuntimeApiStorageOverride::new(client.clone())),
 	});
 
-	io.extend_with(EthApiServer::to_delegate(EthApi::new(
-		client.clone(),
-		pool.clone(),
-		frontier_template_runtime::TransactionConverter,
-		network.clone(),
-		pending_transactions.clone(),
-		signers,
-		overrides.clone(),
-		backend,
-		is_authority,
-		max_past_logs,
-	)));
-
-	if let Some(filter_pool) = filter_pool {
-		io.extend_with(EthFilterApiServer::to_delegate(EthFilterApi::new(
+	io.extend_with(
+		EthApiServer::to_delegate(EthApi::new(
 			client.clone(),
-			filter_pool.clone(),
-			500 as usize, // max stored filters
+			pool.clone(),
+			frontier_template_runtime::TransactionConverter,
+			network.clone(),
+			pending_transactions.clone(),
+			signers,
 			overrides.clone(),
-<<<<<<< HEAD
 			backend.clone(),
 			is_authority,
 			max_past_logs,
@@ -164,10 +153,6 @@
 				max_past_logs,
 			))
 		);
-=======
-			max_past_logs,
-		)));
->>>>>>> d37ded92
 	}
 
 	io.extend_with(NetApiServer::to_delegate(NetApi::new(
