[package]
name = "frontier-template-runtime"
version = "0.0.0"
authors = ["Substrate DevHub <https://github.com/substrate-developer-hub>"]
edition = "2021"
license = "Unlicense"
homepage = "https://substrate.io"
repository = "https://github.com/substrate-developer-hub/frontier-node-template/"
publish = false

[package.metadata.docs.rs]
targets = ["x86_64-unknown-linux-gnu"]

[dependencies]
codec = { package = "parity-scale-codec", version = "2.0.0", default-features = false, features = ["derive"] }
serde = { version = "1.0.101", optional = true, features = ["derive"] }
scale-info = { version = "1.0.0", default-features = false, features = ["derive"] }

frame-executive = { default-features = false, git = "https://github.com/purestake/substrate", branch = "moonbeam-polkadot-v0.9.13" }
frame-support = { default-features = false, git = "https://github.com/purestake/substrate", branch = "moonbeam-polkadot-v0.9.13" }
frame-system = { default-features = false, package = "frame-system", git = "https://github.com/purestake/substrate", branch = "moonbeam-polkadot-v0.9.13" }
frame-system-rpc-runtime-api = { default-features = false, git = "https://github.com/purestake/substrate", branch = "moonbeam-polkadot-v0.9.13" }

pallet-ethereum = { default-features = false, path = "../../frame/ethereum" }
pallet-evm = { default-features = false, path = "../../frame/evm" }
pallet-dynamic-fee = { default-features = false, path = "../../frame/dynamic-fee" }
pallet-evm-precompile-simple = { default-features = false, path = "../../frame/evm/precompile/simple" }
pallet-evm-precompile-sha3fips = { default-features = false, path = "../../frame/evm/precompile/sha3fips" }
pallet-evm-precompile-modexp = { default-features = false, path = "../../frame/evm/precompile/modexp" }
<<<<<<< HEAD
pallet-aura = { default-features = false, git = "https://github.com/purestake/substrate", branch = "moonbeam-polkadot-v0.9.13" }
pallet-balances = { default-features = false, git = "https://github.com/purestake/substrate", branch = "moonbeam-polkadot-v0.9.13" }
pallet-grandpa = { default-features = false, git = "https://github.com/purestake/substrate", branch = "moonbeam-polkadot-v0.9.13" }
pallet-randomness-collective-flip = { default-features = false, git = "https://github.com/purestake/substrate", branch = "moonbeam-polkadot-v0.9.13" }
pallet-sudo = { default-features = false, git = "https://github.com/purestake/substrate", branch = "moonbeam-polkadot-v0.9.13" }
pallet-timestamp = { default-features = false, git = "https://github.com/purestake/substrate", branch = "moonbeam-polkadot-v0.9.13" }
pallet-transaction-payment = { default-features = false, git = "https://github.com/purestake/substrate", branch = "moonbeam-polkadot-v0.9.13" }
pallet-transaction-payment-rpc-runtime-api = { default-features = false, git = "https://github.com/purestake/substrate", branch = "moonbeam-polkadot-v0.9.13" }
=======
pallet-aura = { default-features = false, git = "https://github.com/paritytech/substrate" }
pallet-balances = { default-features = false, git = "https://github.com/paritytech/substrate" }
pallet-grandpa = { default-features = false, git = "https://github.com/paritytech/substrate" }
pallet-randomness-collective-flip = { default-features = false, git = "https://github.com/paritytech/substrate" }
pallet-sudo = { default-features = false, git = "https://github.com/paritytech/substrate" }
pallet-timestamp = { default-features = false, git = "https://github.com/paritytech/substrate" }
pallet-transaction-payment = { default-features = false, git = "https://github.com/paritytech/substrate" }
pallet-transaction-payment-rpc-runtime-api = { default-features = false, git = "https://github.com/paritytech/substrate" }
>>>>>>> 2c6b7940
pallet-base-fee = { default-features = false, path = "../../frame/base-fee" }

sp-api = { default-features = false, git = "https://github.com/purestake/substrate", branch = "moonbeam-polkadot-v0.9.13" }
sp-block-builder = { default-features = false, git = "https://github.com/purestake/substrate", branch = "moonbeam-polkadot-v0.9.13"}
sp-consensus-aura = { default-features = false, git = "https://github.com/purestake/substrate", branch = "moonbeam-polkadot-v0.9.13" }
sp-core = { default-features = false, git = "https://github.com/purestake/substrate", branch = "moonbeam-polkadot-v0.9.13" }
sp-inherents = { default-features = false, git = "https://github.com/purestake/substrate", branch = "moonbeam-polkadot-v0.9.13"}
sp-io = { default-features = false, git = "https://github.com/purestake/substrate", branch = "moonbeam-polkadot-v0.9.13" }
sp-offchain = { default-features = false, git = "https://github.com/purestake/substrate", branch = "moonbeam-polkadot-v0.9.13" }
sp-runtime = { default-features = false, git = "https://github.com/purestake/substrate", branch = "moonbeam-polkadot-v0.9.13" }
sp-session = { default-features = false, git = "https://github.com/purestake/substrate", branch = "moonbeam-polkadot-v0.9.13" }
sp-std = { default-features = false, git = "https://github.com/purestake/substrate", branch = "moonbeam-polkadot-v0.9.13" }
sp-transaction-pool = { default-features = false, git = "https://github.com/purestake/substrate", branch = "moonbeam-polkadot-v0.9.13" }
sp-version = { default-features = false, git = "https://github.com/purestake/substrate", branch = "moonbeam-polkadot-v0.9.13" }

fp-rpc = { default-features = false, path = "../../primitives/rpc" }
fp-self-contained = { default-features = false, path = "../../primitives/self-contained" }

scale-info = { version = "1.0.0", default-features = false, features = ["derive"] }

# benchmarking dependencies
frame-benchmarking = { git = "https://github.com/purestake/substrate", branch = "moonbeam-polkadot-v0.9.13", default-features = false, optional = true }
frame-system-benchmarking = { git = "https://github.com/purestake/substrate", branch = "moonbeam-polkadot-v0.9.13", default-features = false, optional = true }

[build-dependencies]
substrate-wasm-builder = { git = "https://github.com/purestake/substrate", branch = "moonbeam-polkadot-v0.9.13" }

[features]
default = ["std", "aura"]
aura = []
manual-seal = []
std = [
	"codec/std",
	"serde",

	"frame-executive/std",
	"frame-support/std",
	"frame-system-rpc-runtime-api/std",
	"frame-system/std",
	"fp-rpc/std",
	"fp-self-contained/std",

	"pallet-ethereum/std",
	"pallet-evm/std",
	"pallet-dynamic-fee/std",
	"pallet-evm-precompile-simple/std",
	"pallet-evm-precompile-sha3fips/std",
	"pallet-aura/std",
	"pallet-balances/std",
	"pallet-grandpa/std",
	"pallet-randomness-collective-flip/std",
	"pallet-sudo/std",
	"pallet-timestamp/std",
	"pallet-transaction-payment-rpc-runtime-api/std",
	"pallet-transaction-payment/std",
	"pallet-base-fee/std",

	"sp-api/std",
	"sp-block-builder/std",
	"sp-consensus-aura/std",
	"sp-core/std",
	"sp-inherents/std",
	"sp-io/std",
	"sp-offchain/std",
	"sp-runtime/std",
	"sp-session/std",
	"sp-std/std",
	"sp-transaction-pool/std",
	"sp-version/std",
	"frame-benchmarking/std",
	"frame-system-benchmarking/std",
<<<<<<< HEAD
=======

>>>>>>> 2c6b7940
	"scale-info/std",
]
runtime-benchmarks = [
	"frame-benchmarking",
	"frame-system-benchmarking",
	"frame-system/runtime-benchmarks",
	"pallet-ethereum/runtime-benchmarks",
	"pallet-evm/runtime-benchmarks",
]<|MERGE_RESOLUTION|>--- conflicted
+++ resolved
@@ -14,7 +14,6 @@
 [dependencies]
 codec = { package = "parity-scale-codec", version = "2.0.0", default-features = false, features = ["derive"] }
 serde = { version = "1.0.101", optional = true, features = ["derive"] }
-scale-info = { version = "1.0.0", default-features = false, features = ["derive"] }
 
 frame-executive = { default-features = false, git = "https://github.com/purestake/substrate", branch = "moonbeam-polkadot-v0.9.13" }
 frame-support = { default-features = false, git = "https://github.com/purestake/substrate", branch = "moonbeam-polkadot-v0.9.13" }
@@ -27,7 +26,6 @@
 pallet-evm-precompile-simple = { default-features = false, path = "../../frame/evm/precompile/simple" }
 pallet-evm-precompile-sha3fips = { default-features = false, path = "../../frame/evm/precompile/sha3fips" }
 pallet-evm-precompile-modexp = { default-features = false, path = "../../frame/evm/precompile/modexp" }
-<<<<<<< HEAD
 pallet-aura = { default-features = false, git = "https://github.com/purestake/substrate", branch = "moonbeam-polkadot-v0.9.13" }
 pallet-balances = { default-features = false, git = "https://github.com/purestake/substrate", branch = "moonbeam-polkadot-v0.9.13" }
 pallet-grandpa = { default-features = false, git = "https://github.com/purestake/substrate", branch = "moonbeam-polkadot-v0.9.13" }
@@ -36,16 +34,6 @@
 pallet-timestamp = { default-features = false, git = "https://github.com/purestake/substrate", branch = "moonbeam-polkadot-v0.9.13" }
 pallet-transaction-payment = { default-features = false, git = "https://github.com/purestake/substrate", branch = "moonbeam-polkadot-v0.9.13" }
 pallet-transaction-payment-rpc-runtime-api = { default-features = false, git = "https://github.com/purestake/substrate", branch = "moonbeam-polkadot-v0.9.13" }
-=======
-pallet-aura = { default-features = false, git = "https://github.com/paritytech/substrate" }
-pallet-balances = { default-features = false, git = "https://github.com/paritytech/substrate" }
-pallet-grandpa = { default-features = false, git = "https://github.com/paritytech/substrate" }
-pallet-randomness-collective-flip = { default-features = false, git = "https://github.com/paritytech/substrate" }
-pallet-sudo = { default-features = false, git = "https://github.com/paritytech/substrate" }
-pallet-timestamp = { default-features = false, git = "https://github.com/paritytech/substrate" }
-pallet-transaction-payment = { default-features = false, git = "https://github.com/paritytech/substrate" }
-pallet-transaction-payment-rpc-runtime-api = { default-features = false, git = "https://github.com/paritytech/substrate" }
->>>>>>> 2c6b7940
 pallet-base-fee = { default-features = false, path = "../../frame/base-fee" }
 
 sp-api = { default-features = false, git = "https://github.com/purestake/substrate", branch = "moonbeam-polkadot-v0.9.13" }
@@ -117,10 +105,7 @@
 	"sp-version/std",
 	"frame-benchmarking/std",
 	"frame-system-benchmarking/std",
-<<<<<<< HEAD
-=======
 
->>>>>>> 2c6b7940
 	"scale-info/std",
 ]
 runtime-benchmarks = [
