--- conflicted
+++ resolved
@@ -5,12 +5,8 @@
 edition = "2018"
 license = "Unlicense"
 homepage = "https://substrate.dev"
-<<<<<<< HEAD
-repository = "https://github.com/purestake/substrate/"
-=======
 repository = "https://github.com/paritytech/frontier/"
 publish = false
->>>>>>> 961e992f
 
 [package.metadata.docs.rs]
 targets = ["x86_64-unknown-linux-gnu"]
@@ -24,11 +20,11 @@
 frame-system = { version = "3.0.0-dev", default-features = false, package = "frame-system", git = "https://github.com/paritytech/substrate.git", branch = "rococo-v1" }
 frame-system-rpc-runtime-api = { version = "3.0.0-dev", default-features = false, git = "https://github.com/paritytech/substrate.git", branch = "rococo-v1" }
 
-<<<<<<< HEAD
-pallet-ethereum = { version = "0.1.0", default-features = false, path = "../../frame/ethereum" }
-pallet-evm = { version = "3.0.0-dev", default-features = false, path = "../../frame/evm" }
-pallet-evm-precompile-simple = { version = "3.0.0-dev", default-features = false, path = "../../frame/evm/precompile/simple" }
-pallet-evm-precompile-sha3fips = { version = "3.0.0-dev", default-features = false, path = "../../frame/evm/precompile/sha3fips" }
+pallet-ethereum = { default-features = false, path = "../../frame/ethereum" }
+pallet-evm = { default-features = false, path = "../../frame/evm" }
+pallet-evm-precompile-simple = { default-features = false, path = "../../frame/evm/precompile/simple" }
+pallet-evm-precompile-sha3fips = { default-features = false, path = "../../frame/evm/precompile/sha3fips" }
+pallet-evm-precompile-modexp = { default-features = false, path = "../../frame/evm/precompile/modexp" }
 pallet-aura = { version = "3.0.0-dev", default-features = false, git = "https://github.com/paritytech/substrate.git", branch = "rococo-v1" }
 pallet-balances = { version = "3.0.0-dev", default-features = false, git = "https://github.com/paritytech/substrate.git", branch = "rococo-v1" }
 pallet-grandpa = { version = "3.0.0-dev", default-features = false, git = "https://github.com/paritytech/substrate.git", branch = "rococo-v1" }
@@ -37,21 +33,6 @@
 pallet-timestamp = { version = "3.0.0-dev", default-features = false, git = "https://github.com/paritytech/substrate.git", branch = "rococo-v1" }
 pallet-transaction-payment = { version = "3.0.0-dev", default-features = false, git = "https://github.com/paritytech/substrate.git", branch = "rococo-v1" }
 pallet-transaction-payment-rpc-runtime-api = { version = "3.0.0-dev", default-features = false, git = "https://github.com/paritytech/substrate.git", branch = "rococo-v1" }
-=======
-pallet-ethereum = { default-features = false, path = "../../frame/ethereum" }
-pallet-evm = { default-features = false, path = "../../frame/evm" }
-pallet-evm-precompile-simple = { default-features = false, path = "../../frame/evm/precompile/simple" }
-pallet-evm-precompile-sha3fips = { default-features = false, path = "../../frame/evm/precompile/sha3fips" }
-pallet-evm-precompile-modexp = { default-features = false, path = "../../frame/evm/precompile/modexp" }
-pallet-aura = { version = "3.0.0-dev", default-features = false, git = "https://github.com/paritytech/substrate.git", branch = "frontier" }
-pallet-balances = { version = "3.0.0-dev", default-features = false, git = "https://github.com/paritytech/substrate.git", branch = "frontier" }
-pallet-grandpa = { version = "3.0.0-dev", default-features = false, git = "https://github.com/paritytech/substrate.git", branch = "frontier" }
-pallet-randomness-collective-flip = { version = "3.0.0-dev", default-features = false, git = "https://github.com/paritytech/substrate.git", branch = "frontier" }
-pallet-sudo = { version = "3.0.0-dev", default-features = false, git = "https://github.com/paritytech/substrate.git", branch = "frontier" }
-pallet-timestamp = { version = "3.0.0-dev", default-features = false, git = "https://github.com/paritytech/substrate.git", branch = "frontier" }
-pallet-transaction-payment = { version = "3.0.0-dev", default-features = false, git = "https://github.com/paritytech/substrate.git", branch = "frontier" }
-pallet-transaction-payment-rpc-runtime-api = { version = "3.0.0-dev", default-features = false, git = "https://github.com/paritytech/substrate.git", branch = "frontier" }
->>>>>>> 961e992f
 
 sp-api = { version = "3.0.0-dev", default-features = false, git = "https://github.com/paritytech/substrate.git", branch = "rococo-v1" }
 sp-block-builder = { default-features = false, git = "https://github.com/paritytech/substrate.git", branch = "rococo-v1"}
