// This file is part of Frontier.

// Copyright (C) 2019-2020 Parity Technologies (UK) Ltd.
// SPDX-License-Identifier: Apache-2.0

// Licensed under the Apache License, Version 2.0 (the "License");
// you may not use this file except in compliance with the License.
// You may obtain a copy of the License at
//
// 	http://www.apache.org/licenses/LICENSE-2.0
//
// Unless required by applicable law or agreed to in writing, software
// distributed under the License is distributed on an "AS IS" BASIS,
// WITHOUT WARRANTIES OR CONDITIONS OF ANY KIND, either express or implied.
// See the License for the specific language governing permissions and
// limitations under the License.

//! The Substrate Node Template runtime. This can be compiled with `#[no_std]`, ready for Wasm.

#![cfg_attr(not(feature = "std"), no_std)]
// `construct_runtime!` does a lot of recursion and requires us to increase the limit to 256.
#![recursion_limit = "256"]

// Make the WASM binary available.
#[cfg(feature = "std")]
include!(concat!(env!("OUT_DIR"), "/wasm_binary.rs"));

use grandpa::fg_primitives;
use grandpa::{AuthorityId as GrandpaId, AuthorityList as GrandpaAuthorityList};
use codec::{Encode, Decode};
use sp_api::impl_runtime_apis;
use sp_consensus_aura::sr25519::AuthorityId as AuraId;
use sp_core::{crypto::KeyTypeId, OpaqueMetadata, U256, H160, H256};
use sp_runtime::traits::{
	BlakeTwo256, Block as BlockT, IdentifyAccount, IdentityLookup, NumberFor, Saturating, Verify,
};
use sp_runtime::{
	create_runtime_str, generic, impl_opaque_keys,
	transaction_validity::{TransactionSource, TransactionValidity},
	ApplyExtrinsicResult, ModuleId, MultiSignature,
};
use sp_std::prelude::*;
#[cfg(feature = "std")]
use sp_version::NativeVersion;
use sp_version::RuntimeVersion;

use evm::{FeeCalculator, HashTruncateConvertAccountId, ConvertAccountId};
// A few exports that help ease life for downstream crates.
pub use balances::Call as BalancesCall;
pub use evm::Account as EVMAccount;
pub use frame_support::{
	construct_runtime, parameter_types,
	traits::{KeyOwnerProofSystem, Randomness, FindAuthor},
	weights::{
		constants::{BlockExecutionWeight, ExtrinsicBaseWeight, RocksDbWeight, WEIGHT_PER_SECOND},
		IdentityFee, Weight,
	},
	StorageValue,
};
use ethereum::{Block as EthereumBlock, Transaction as EthereumTransaction};
use frontier_rpc_primitives::{TransactionStatus};


#[cfg(any(feature = "std", test))]
pub use sp_runtime::BuildStorage;
pub use sp_runtime::{Perbill, Permill};
pub use timestamp::Call as TimestampCall;

/// An index to a block.
pub type BlockNumber = u32;

/// Alias to 512-bit hash when used in the context of a transaction signature on the chain.
pub type Signature = MultiSignature;

/// Some way of identifying an account on the chain. We intentionally make it equivalent
/// to the public key of our transaction signing scheme.
pub type AccountId = <<Signature as Verify>::Signer as IdentifyAccount>::AccountId;

/// The type for looking up accounts. We don't expect more than 4 billion of them, but you
/// never know...
pub type AccountIndex = u32;

/// Balance of an account.
pub type Balance = u128;

/// Index of a transaction in the chain.
pub type Index = u32;

/// A hash of some data used by the chain.
pub type Hash = sp_core::H256;

/// Digest item type.
pub type DigestItem = generic::DigestItem<Hash>;

/// Opaque types. These are used by the CLI to instantiate machinery that don't need to know
/// the specifics of the runtime. They can then be made to be agnostic over specific formats
/// of data like extrinsics, allowing for them to continue syncing the network through upgrades
/// to even the core data structures.
pub mod opaque {
	use super::*;

	pub use sp_runtime::OpaqueExtrinsic as UncheckedExtrinsic;

	/// Opaque block header type.
	pub type Header = generic::Header<BlockNumber, BlakeTwo256>;
	/// Opaque block type.
	pub type Block = generic::Block<Header, UncheckedExtrinsic>;
	/// Opaque block identifier type.
	pub type BlockId = generic::BlockId<Block>;

	impl_opaque_keys! {
		pub struct SessionKeys {
			pub aura: Aura,
			pub grandpa: Grandpa,
		}
	}
}

/// This runtime version.
pub const VERSION: RuntimeVersion = RuntimeVersion {
	spec_name: create_runtime_str!("node-frontier-template"),
	impl_name: create_runtime_str!("node-frontier-template"),
	authoring_version: 1,
	spec_version: 1,
	impl_version: 1,
	apis: RUNTIME_API_VERSIONS,
	transaction_version: 1,
};

pub const MILLISECS_PER_BLOCK: u64 = 6000;

pub const SLOT_DURATION: u64 = MILLISECS_PER_BLOCK;

// These time units are defined in number of blocks.
pub const MINUTES: BlockNumber = 60_000 / (MILLISECS_PER_BLOCK as BlockNumber);
pub const HOURS: BlockNumber = MINUTES * 60;
pub const DAYS: BlockNumber = HOURS * 24;

/// The version information used to identify this runtime when compiled natively.
#[cfg(feature = "std")]
pub fn native_version() -> NativeVersion {
	NativeVersion {
		runtime_version: VERSION,
		can_author_with: Default::default(),
	}
}

const AVERAGE_ON_INITIALIZE_WEIGHT: Perbill = Perbill::from_percent(10);
parameter_types! {
	pub const BlockHashCount: BlockNumber = 2400;
	/// We allow for 2 seconds of compute with a 6 second average block time.
	pub const MaximumBlockWeight: Weight = 2 * WEIGHT_PER_SECOND;
	pub const AvailableBlockRatio: Perbill = Perbill::from_percent(75);
	/// Assume 10% of weight for average on_initialize calls.
	pub MaximumExtrinsicWeight: Weight =
		AvailableBlockRatio::get().saturating_sub(AVERAGE_ON_INITIALIZE_WEIGHT)
		* MaximumBlockWeight::get();
	pub const MaximumBlockLength: u32 = 5 * 1024 * 1024;
	pub const Version: RuntimeVersion = VERSION;
}

impl system::Trait for Runtime {
	/// Base call filter.
	type BaseCallFilter = ();
	/// The identifier used to distinguish between accounts.
	type AccountId = AccountId;
	/// The aggregated dispatch type that is available for extrinsics.
	type Call = Call;
	/// The lookup mechanism to get account ID from whatever is passed in dispatchers.
	type Lookup = IdentityLookup<AccountId>;
	/// The index type for storing how many extrinsics an account has signed.
	type Index = Index;
	/// The index type for blocks.
	type BlockNumber = BlockNumber;
	/// The type for hashing blocks and tries.
	type Hash = Hash;
	/// The hashing algorithm used.
	type Hashing = BlakeTwo256;
	/// The header type.
	type Header = generic::Header<BlockNumber, BlakeTwo256>;
	/// The ubiquitous event type.
	type Event = Event;
	/// The ubiquitous origin type.
	type Origin = Origin;
	/// Maximum number of block number to block hash mappings to keep (oldest pruned first).
	type BlockHashCount = BlockHashCount;
	/// Maximum weight of each block.
	type MaximumBlockWeight = MaximumBlockWeight;
	/// The weight of database operations that the runtime can invoke.
	type DbWeight = RocksDbWeight;
	/// The weight of the overhead invoked on the block import process, independent of the
	/// extrinsics included in that block.
	type BlockExecutionWeight = BlockExecutionWeight;
	/// The base weight of any extrinsic processed by the runtime, independent of the
	/// logic of that extrinsic. (Signature verification, nonce increment, fee, etc...)
	type ExtrinsicBaseWeight = ExtrinsicBaseWeight;
	/// The maximum weight that a single extrinsic of `Normal` dispatch class can have,
	/// idependent of the logic of that extrinsics. (Roughly max block weight - average on
	/// initialize cost).
	type MaximumExtrinsicWeight = MaximumExtrinsicWeight;
	/// Maximum size of all encoded transactions (in bytes) that are allowed in one block.
	type MaximumBlockLength = MaximumBlockLength;
	/// Portion of the block weight that is available to all normal transactions.
	type AvailableBlockRatio = AvailableBlockRatio;
	/// Version of the runtime.
	type Version = Version;
	/// Converts a module to the index of the module in `construct_runtime!`.
	///
	/// This type is being generated by `construct_runtime!`.
	type ModuleToIndex = ModuleToIndex;
	/// What to do if a new account is created.
	type OnNewAccount = ();
	/// What to do if an account is fully reaped from the system.
	type OnKilledAccount = ();
	/// The data to be stored in an account.
	type AccountData = balances::AccountData<Balance>;
}

impl aura::Trait for Runtime {
	type AuthorityId = AuraId;
}

impl grandpa::Trait for Runtime {
	type Event = Event;
	type Call = Call;

	type KeyOwnerProofSystem = ();

	type KeyOwnerProof =
		<Self::KeyOwnerProofSystem as KeyOwnerProofSystem<(KeyTypeId, GrandpaId)>>::Proof;

	type KeyOwnerIdentification = <Self::KeyOwnerProofSystem as KeyOwnerProofSystem<(
		KeyTypeId,
		GrandpaId,
	)>>::IdentificationTuple;

	type HandleEquivocation = ();
}

parameter_types! {
	pub const MinimumPeriod: u64 = SLOT_DURATION / 2;
}

impl timestamp::Trait for Runtime {
	/// A timestamp: milliseconds since the unix epoch.
	type Moment = u64;
	type OnTimestampSet = Aura;
	type MinimumPeriod = MinimumPeriod;
}

parameter_types! {
	pub const ExistentialDeposit: u128 = 500;
}

impl balances::Trait for Runtime {
	/// The type for recording an account's balance.
	type Balance = Balance;
	/// The ubiquitous event type.
	type Event = Event;
	type DustRemoval = ();
	type ExistentialDeposit = ExistentialDeposit;
	type AccountStore = System;
}

parameter_types! {
	pub const TransactionByteFee: Balance = 1;
<<<<<<< HEAD
	pub const ChainId: u64 = 42;
	pub const EVMModuleId: ModuleId = ModuleId(*b"py/evmpa");
=======
>>>>>>> dd7a2110
}

impl transaction_payment::Trait for Runtime {
	type Currency = balances::Module<Runtime>;
	type OnTransactionPayment = ();
	type TransactionByteFee = TransactionByteFee;
	type WeightToFee = IdentityFee<Balance>;
	type FeeMultiplierUpdate = ();
}

impl sudo::Trait for Runtime {
	type Event = Event;
	type Call = Call;
}

/// Fixed gas price of `1`.
pub struct FixedGasPrice;

impl FeeCalculator for FixedGasPrice {
	fn min_gas_price() -> U256 {
		// Gas price is always one token per gas.
		1.into()
	}
}

parameter_types! {
	pub const EVMModuleId: ModuleId = ModuleId(*b"py/evmpa");
}

impl evm::Trait for Runtime {
	type ModuleId = EVMModuleId;
	type FeeCalculator = FixedGasPrice;
	type ConvertAccountId = HashTruncateConvertAccountId<BlakeTwo256>;
	type Currency = Balances;
	type Event = Event;
	type Precompiles = ();
}

impl ethereum::Trait for Runtime {
	type Event = Event;
	type ChainId = ChainId;
}

construct_runtime!(
	pub enum Runtime where
		Block = Block,
		NodeBlock = opaque::Block,
		UncheckedExtrinsic = UncheckedExtrinsic
	{
		System: system::{Module, Call, Config, Storage, Event<T>},
		RandomnessCollectiveFlip: randomness_collective_flip::{Module, Call, Storage},
		Timestamp: timestamp::{Module, Call, Storage, Inherent},
		Aura: aura::{Module, Config<T>, Inherent(Timestamp)},
		Grandpa: grandpa::{Module, Call, Storage, Config, Event},
		Balances: balances::{Module, Call, Storage, Config<T>, Event<T>},
		TransactionPayment: transaction_payment::{Module, Storage},
		Sudo: sudo::{Module, Call, Config<T>, Storage, Event<T>},
		Ethereum: ethereum::{Module, Call, Storage, Event<T>, ValidateUnsigned},
		EVM: evm::{Module, Config, Call, Storage, Event<T>},
	}
);

pub struct TransactionConverter;

impl frontier_rpc_primitives::ConvertTransaction<UncheckedExtrinsic> for TransactionConverter {
	fn convert_transaction(&self, transaction: ethereum::Transaction) -> UncheckedExtrinsic {
		UncheckedExtrinsic::new_unsigned(ethereum::Call::<Runtime>::transact(transaction).into())
	}
}

impl frontier_rpc_primitives::ConvertTransaction<opaque::UncheckedExtrinsic> for TransactionConverter {
	fn convert_transaction(&self, transaction: ethereum::Transaction) -> opaque::UncheckedExtrinsic {
		let extrinsic = UncheckedExtrinsic::new_unsigned(ethereum::Call::<Runtime>::transact(transaction).into());
		let encoded = extrinsic.encode();
		opaque::UncheckedExtrinsic::decode(&mut &encoded[..]).expect("Encoded extrinsic is always valid")
	}
}

/// The address format for describing accounts.
pub type Address = AccountId;
/// Block header type as expected by this runtime.
pub type Header = generic::Header<BlockNumber, BlakeTwo256>;
/// Block type as expected by this runtime.
pub type Block = generic::Block<Header, UncheckedExtrinsic>;
/// A Block signed with a Justification
pub type SignedBlock = generic::SignedBlock<Block>;
/// BlockId type as expected by this runtime.
pub type BlockId = generic::BlockId<Block>;
/// The SignedExtension to the basic transaction logic.
pub type SignedExtra = (
	system::CheckSpecVersion<Runtime>,
	system::CheckTxVersion<Runtime>,
	system::CheckGenesis<Runtime>,
	system::CheckEra<Runtime>,
	system::CheckNonce<Runtime>,
	system::CheckWeight<Runtime>,
	transaction_payment::ChargeTransactionPayment<Runtime>,
);
/// Unchecked extrinsic type as expected by this runtime.
pub type UncheckedExtrinsic = generic::UncheckedExtrinsic<Address, Call, Signature, SignedExtra>;
/// Extrinsic type that has already been checked.
pub type CheckedExtrinsic = generic::CheckedExtrinsic<AccountId, Call, SignedExtra>;
/// Executive: handles dispatch to the various modules.
pub type Executive =
	frame_executive::Executive<Runtime, Block, system::ChainContext<Runtime>, Runtime, AllModules>;

impl_runtime_apis! {
	impl sp_api::Core<Block> for Runtime {
		fn version() -> RuntimeVersion {
			VERSION
		}

		fn execute_block(block: Block) {
			Executive::execute_block(block)
		}

		fn initialize_block(header: &<Block as BlockT>::Header) {
			Executive::initialize_block(header)
		}
	}

	impl sp_api::Metadata<Block> for Runtime {
		fn metadata() -> OpaqueMetadata {
			Runtime::metadata().into()
		}
	}

	impl sp_block_builder::BlockBuilder<Block> for Runtime {
		fn apply_extrinsic(extrinsic: <Block as BlockT>::Extrinsic) -> ApplyExtrinsicResult {
			Executive::apply_extrinsic(extrinsic)
		}

		fn finalize_block() -> <Block as BlockT>::Header {
			Executive::finalize_block()
		}

		fn inherent_extrinsics(data: sp_inherents::InherentData) -> Vec<<Block as BlockT>::Extrinsic> {
			data.create_extrinsics()
		}

		fn check_inherents(
			block: Block,
			data: sp_inherents::InherentData,
		) -> sp_inherents::CheckInherentsResult {
			data.check_extrinsics(&block)
		}

		fn random_seed() -> <Block as BlockT>::Hash {
			RandomnessCollectiveFlip::random_seed()
		}
	}

	impl sp_transaction_pool::runtime_api::TaggedTransactionQueue<Block> for Runtime {
		fn validate_transaction(
			source: TransactionSource,
			tx: <Block as BlockT>::Extrinsic,
		) -> TransactionValidity {
			Executive::validate_transaction(source, tx)
		}
	}

	impl sp_offchain::OffchainWorkerApi<Block> for Runtime {
		fn offchain_worker(header: &<Block as BlockT>::Header) {
			Executive::offchain_worker(header)
		}
	}

	impl sp_consensus_aura::AuraApi<Block, AuraId> for Runtime {
		fn slot_duration() -> u64 {
			Aura::slot_duration()
		}

		fn authorities() -> Vec<AuraId> {
			Aura::authorities()
		}
	}

	impl frame_system_rpc_runtime_api::AccountNonceApi<Block, AccountId, Index> for Runtime {
		fn account_nonce(account: AccountId) -> Index {
			System::account_nonce(account)
		}
	}

	impl frontier_rpc_primitives::EthereumRuntimeApi<Block> for Runtime {
		fn chain_id() -> u64 {
			ChainId::get()
		}

		fn account_basic(address: H160) -> EVMAccount {
			evm::Module::<Runtime>::accounts(address)
		}

		fn transaction_status(hash: H256) -> Option<ethereum::TransactionStatus> {
			ethereum::Module::<Runtime>::transaction_status(hash)
		}

		fn gas_price() -> U256 {
			FixedGasPrice::min_gas_price()
		}

		fn account_code_at(address: H160) -> Vec<u8> {
			evm::Module::<Runtime>::account_codes(address)
		}

		fn author() -> H160 {
			let digest = <system::Module<Runtime>>::digest();
			let pre_runtime_digests = digest.logs.iter().filter_map(|d| d.as_pre_runtime());
			if let Some(index) = <aura::Module<Runtime>>::find_author(pre_runtime_digests) {
				let authority_id = &<aura::Module<Runtime>>::authorities()[index as usize];
				<evm::HashTruncateConvertAccountId<BlakeTwo256>>::convert_account_id(&authority_id)
			} else {
				H160::zero()
			}
		}

		fn storage_at(address: H160, index: U256) -> H256 {
			let mut tmp = [0u8; 32];
			index.to_big_endian(&mut tmp);
			evm::Module::<Runtime>::account_storages(address, H256::from_slice(&tmp[..]))
		}

		fn call(
			from: H160,
			to: H160,
			data: Vec<u8>,
			value: U256,
			gas_limit: U256,
			gas_price: U256,
			nonce: Option<U256>,
		) -> Option<(Vec<u8>, U256)> {
			evm::Module::<Runtime>::execute_call(
				from,
				to,
				data,
				value,
				gas_limit.low_u32(),
				gas_price,
				nonce,
				false,
			).ok().map(|(_, ret, gas)| (ret, gas))
		}

		fn block_by_number(number: u32) -> Option<EthereumBlock> {
			<ethereum::Module<Runtime>>::block_by_number(number)
		}

		fn block_transaction_count_by_number(number: u32) -> Option<U256> {
			if let Some(block) = <ethereum::Module<Runtime>>::block_by_number(number) {
				return Some(U256::from(block.transactions.len()))
			}
			None
		}

		fn block_transaction_count_by_hash(hash: H256) -> Option<U256> {
			if let Some(block) = <ethereum::Module<Runtime>>::block_by_hash(hash) {
				return Some(U256::from(block.transactions.len()))
			}
			None
		}

		fn block_by_hash(hash: H256) -> Option<EthereumBlock> {
			<ethereum::Module<Runtime>>::block_by_hash(hash)
		}

		fn transaction_by_hash(hash: H256) -> Option<(
			EthereumTransaction,
			EthereumBlock,
			TransactionStatus)> {
			<ethereum::Module<Runtime>>::transaction_by_hash(hash)
		}

		fn transaction_by_block_hash_and_index(hash: H256, index: u32) -> Option<(
			EthereumTransaction,
			EthereumBlock,
			TransactionStatus)> {
			<ethereum::Module<Runtime>>::transaction_by_block_hash_and_index(hash, index)
		}

		fn transaction_by_block_number_and_index(number: u32, index: u32) -> Option<(
			EthereumTransaction,
			EthereumBlock,
			TransactionStatus)> {
			<ethereum::Module<Runtime>>::transaction_by_block_number_and_index(
				number,
				index
			)
		}
	}

	impl pallet_transaction_payment_rpc_runtime_api::TransactionPaymentApi<
		Block,
		Balance,
		UncheckedExtrinsic,
	> for Runtime {
		fn query_info(
			uxt: UncheckedExtrinsic,
			len: u32
		) -> pallet_transaction_payment_rpc_runtime_api::RuntimeDispatchInfo<Balance> {
			TransactionPayment::query_info(uxt, len)
		}
	}

	impl sp_session::SessionKeys<Block> for Runtime {
		fn generate_session_keys(seed: Option<Vec<u8>>) -> Vec<u8> {
			opaque::SessionKeys::generate(seed)
		}

		fn decode_session_keys(
			encoded: Vec<u8>,
		) -> Option<Vec<(Vec<u8>, KeyTypeId)>> {
			opaque::SessionKeys::decode_into_raw_public_keys(&encoded)
		}
	}

	impl fg_primitives::GrandpaApi<Block> for Runtime {
		fn grandpa_authorities() -> GrandpaAuthorityList {
			Grandpa::grandpa_authorities()
		}

		fn submit_report_equivocation_extrinsic(
			_equivocation_proof: fg_primitives::EquivocationProof<
				<Block as BlockT>::Hash,
				NumberFor<Block>,
			>,
			_key_owner_proof: fg_primitives::OpaqueKeyOwnershipProof,
		) -> Option<()> {
			None
		}

		fn generate_key_ownership_proof(
			_set_id: fg_primitives::SetId,
			_authority_id: GrandpaId,
		) -> Option<fg_primitives::OpaqueKeyOwnershipProof> {
			// NOTE: this is the only implementation possible since we've
			// defined our key owner proof type as a bottom type (i.e. a type
			// with no values).
			None
		}
	}
}<|MERGE_RESOLUTION|>--- conflicted
+++ resolved
@@ -264,11 +264,8 @@
 
 parameter_types! {
 	pub const TransactionByteFee: Balance = 1;
-<<<<<<< HEAD
 	pub const ChainId: u64 = 42;
 	pub const EVMModuleId: ModuleId = ModuleId(*b"py/evmpa");
-=======
->>>>>>> dd7a2110
 }
 
 impl transaction_payment::Trait for Runtime {
