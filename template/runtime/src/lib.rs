//! The Substrate Node Template runtime. This can be compiled with `#[no_std]`, ready for Wasm.

#![cfg_attr(not(feature = "std"), no_std)]
// `construct_runtime!` does a lot of recursion and requires us to increase the limit to 256.
#![recursion_limit = "256"]

// Make the WASM binary available.
#[cfg(feature = "std")]
include!(concat!(env!("OUT_DIR"), "/wasm_binary.rs"));

use codec::{Decode, Encode};
use pallet_evm::FeeCalculator;
use pallet_grandpa::{
	fg_primitives, AuthorityId as GrandpaId, AuthorityList as GrandpaAuthorityList,
};
use sp_api::impl_runtime_apis;
use sp_consensus_aura::sr25519::AuthorityId as AuraId;
use sp_core::{
	crypto::{KeyTypeId, Public},
	OpaqueMetadata, H160, H256, U256,
};
use sp_runtime::{
	create_runtime_str, generic, impl_opaque_keys,
	traits::{
		AccountIdLookup, BlakeTwo256, Block as BlockT, Dispatchable, IdentifyAccount, NumberFor,
		PostDispatchInfoOf, Verify,
	},
	transaction_validity::{TransactionSource, TransactionValidity, TransactionValidityError},
	ApplyExtrinsicResult, MultiSignature,
};
use sp_std::{marker::PhantomData, prelude::*};
#[cfg(feature = "std")]
use sp_version::NativeVersion;
use sp_version::RuntimeVersion;

// A few exports that help ease life for downstream crates.
use fp_rpc::TransactionStatus;
pub use frame_support::{
	construct_runtime, parameter_types,
	traits::{FindAuthor, KeyOwnerProofSystem, Randomness},
	weights::{
		constants::{BlockExecutionWeight, ExtrinsicBaseWeight, RocksDbWeight, WEIGHT_PER_SECOND},
		IdentityFee, Weight,
	},
	ConsensusEngineId, StorageValue,
};
pub use pallet_balances::Call as BalancesCall;
use pallet_ethereum::{Call::transact, Transaction as EthereumTransaction};
use pallet_evm::{Account as EVMAccount, EnsureAddressTruncated, HashedAddressMapping, Runner};
pub use pallet_timestamp::Call as TimestampCall;
use pallet_transaction_payment::CurrencyAdapter;
#[cfg(any(feature = "std", test))]
pub use sp_runtime::BuildStorage;
pub use sp_runtime::{Perbill, Permill};

mod precompiles;
use precompiles::FrontierPrecompiles;

/// Type of block number.
pub type BlockNumber = u32;

/// Alias to 512-bit hash when used in the context of a transaction signature on the chain.
pub type Signature = MultiSignature;

/// Some way of identifying an account on the chain. We intentionally make it equivalent
/// to the public key of our transaction signing scheme.
pub type AccountId = <<Signature as Verify>::Signer as IdentifyAccount>::AccountId;

/// The type for looking up accounts. We don't expect more than 4 billion of them, but you
/// never know...
pub type AccountIndex = u32;

/// Balance of an account.
pub type Balance = u128;

/// Index of a transaction in the chain.
pub type Index = u32;

/// A hash of some data used by the chain.
pub type Hash = sp_core::H256;

/// Digest item type.
pub type DigestItem = generic::DigestItem;

/// Opaque types. These are used by the CLI to instantiate machinery that don't need to know
/// the specifics of the runtime. They can then be made to be agnostic over specific formats
/// of data like extrinsics, allowing for them to continue syncing the network through upgrades
/// to even the core data structures.
pub mod opaque {
	use super::*;

	pub use sp_runtime::OpaqueExtrinsic as UncheckedExtrinsic;

	/// Opaque block header type.
	pub type Header = generic::Header<BlockNumber, BlakeTwo256>;
	/// Opaque block type.
	pub type Block = generic::Block<Header, UncheckedExtrinsic>;
	/// Opaque block identifier type.
	pub type BlockId = generic::BlockId<Block>;

	impl_opaque_keys! {
		pub struct SessionKeys {
			pub aura: Aura,
			pub grandpa: Grandpa,
		}
	}
}

pub const VERSION: RuntimeVersion = RuntimeVersion {
	spec_name: create_runtime_str!("node-frontier-template"),
	impl_name: create_runtime_str!("node-frontier-template"),
	authoring_version: 1,
	spec_version: 1,
	impl_version: 1,
	apis: RUNTIME_API_VERSIONS,
	transaction_version: 1,
};

pub const MILLISECS_PER_BLOCK: u64 = 6000;

pub const SLOT_DURATION: u64 = MILLISECS_PER_BLOCK;

// Time is measured by number of blocks.
pub const MINUTES: BlockNumber = 60_000 / (MILLISECS_PER_BLOCK as BlockNumber);
pub const HOURS: BlockNumber = MINUTES * 60;
pub const DAYS: BlockNumber = HOURS * 24;

/// The version information used to identify this runtime when compiled natively.
#[cfg(feature = "std")]
pub fn native_version() -> NativeVersion {
	NativeVersion {
		runtime_version: VERSION,
		can_author_with: Default::default(),
	}
}

const NORMAL_DISPATCH_RATIO: Perbill = Perbill::from_percent(75);

parameter_types! {
	pub const Version: RuntimeVersion = VERSION;
	pub const BlockHashCount: BlockNumber = 256;
	/// We allow for 2 seconds of compute with a 6 second average block time.
	pub BlockWeights: frame_system::limits::BlockWeights = frame_system::limits::BlockWeights
		::with_sensible_defaults(2 * WEIGHT_PER_SECOND, NORMAL_DISPATCH_RATIO);
	pub BlockLength: frame_system::limits::BlockLength = frame_system::limits::BlockLength
		::max_with_normal_ratio(5 * 1024 * 1024, NORMAL_DISPATCH_RATIO);
	pub const SS58Prefix: u8 = 42;
}

// Configure FRAME pallets to include in runtime.

impl frame_system::Config for Runtime {
	/// The basic call filter to use in dispatchable.
	type BaseCallFilter = frame_support::traits::Everything;
	/// Block & extrinsics weights: base values and limits.
	type BlockWeights = BlockWeights;
	/// The maximum length of a block (in bytes).
	type BlockLength = BlockLength;
	/// The identifier used to distinguish between accounts.
	type AccountId = AccountId;
	/// The aggregated dispatch type that is available for extrinsics.
	type Call = Call;
	/// The lookup mechanism to get account ID from whatever is passed in dispatchers.
	type Lookup = AccountIdLookup<AccountId, ()>;
	/// The index type for storing how many extrinsics an account has signed.
	type Index = Index;
	/// The index type for blocks.
	type BlockNumber = BlockNumber;
	/// The type for hashing blocks and tries.
	type Hash = Hash;
	/// The hashing algorithm used.
	type Hashing = BlakeTwo256;
	/// The header type.
	type Header = generic::Header<BlockNumber, BlakeTwo256>;
	/// The ubiquitous event type.
	type Event = Event;
	/// The ubiquitous origin type.
	type Origin = Origin;
	/// Maximum number of block number to block hash mappings to keep (oldest pruned first).
	type BlockHashCount = BlockHashCount;
	/// The weight of database operations that the runtime can invoke.
	type DbWeight = RocksDbWeight;
	/// Version of the runtime.
	type Version = Version;
	/// Converts a module to the index of the module in `construct_runtime!`.
	///
	/// This type is being generated by `construct_runtime!`.
	type PalletInfo = PalletInfo;
	/// What to do if a new account is created.
	type OnNewAccount = ();
	/// What to do if an account is fully reaped from the system.
	type OnKilledAccount = ();
	/// The data to be stored in an account.
	type AccountData = pallet_balances::AccountData<Balance>;
	/// Weight information for the extrinsics of this pallet.
	type SystemWeightInfo = ();
	/// This is used as an identifier of the chain. 42 is the generic substrate prefix.
	type SS58Prefix = SS58Prefix;
	/// The set code logic, just the default since we're not a parachain.
	type OnSetCode = ();
}

parameter_types! {
	pub const MaxAuthorities: u32 = 100;
}

impl pallet_aura::Config for Runtime {
	type AuthorityId = AuraId;
	type DisabledValidators = ();
	type MaxAuthorities = MaxAuthorities;
}

impl pallet_grandpa::Config for Runtime {
	type Event = Event;
	type Call = Call;

	type KeyOwnerProofSystem = ();

	type KeyOwnerProof =
		<Self::KeyOwnerProofSystem as KeyOwnerProofSystem<(KeyTypeId, GrandpaId)>>::Proof;

	type KeyOwnerIdentification = <Self::KeyOwnerProofSystem as KeyOwnerProofSystem<(
		KeyTypeId,
		GrandpaId,
	)>>::IdentificationTuple;

	type HandleEquivocation = ();
	type MaxAuthorities = MaxAuthorities;

	type WeightInfo = ();
}

parameter_types! {
	pub const MinimumPeriod: u64 = SLOT_DURATION / 2;
}

impl pallet_timestamp::Config for Runtime {
	/// A timestamp: milliseconds since the unix epoch.
	type Moment = u64;
	type MinimumPeriod = MinimumPeriod;
	type WeightInfo = ();
	#[cfg(feature = "aura")]
	type OnTimestampSet = Aura;
	#[cfg(feature = "manual-seal")]
	type OnTimestampSet = ();
}

parameter_types! {
	pub const ExistentialDeposit: u128 = 500;
	// For weight estimation, we assume that the most locks on an individual account will be 50.
	// This number may need to be adjusted in the future if this assumption no longer holds true.
	pub const MaxLocks: u32 = 50;
}

impl pallet_balances::Config for Runtime {
	type MaxLocks = MaxLocks;
	type MaxReserves = ();
	type ReserveIdentifier = [u8; 8];
	/// The type for recording an account's balance.
	type Balance = Balance;
	/// The ubiquitous event type.
	type Event = Event;
	type DustRemoval = ();
	type ExistentialDeposit = ExistentialDeposit;
	type AccountStore = System;
	type WeightInfo = ();
}

parameter_types! {
	pub const TransactionByteFee: Balance = 1;
	pub OperationalFeeMultiplier: u8 = 5;
}

impl pallet_transaction_payment::Config for Runtime {
	type OnChargeTransaction = CurrencyAdapter<Balances, ()>;
	type TransactionByteFee = TransactionByteFee;
	type OperationalFeeMultiplier = OperationalFeeMultiplier;
	type WeightToFee = IdentityFee<Balance>;
	type FeeMultiplierUpdate = ();
}

impl pallet_sudo::Config for Runtime {
	type Event = Event;
	type Call = Call;
}

pub struct FindAuthorTruncated<F>(PhantomData<F>);
impl<F: FindAuthor<u32>> FindAuthor<H160> for FindAuthorTruncated<F> {
	fn find_author<'a, I>(digests: I) -> Option<H160>
	where
		I: 'a + IntoIterator<Item = (ConsensusEngineId, &'a [u8])>,
	{
		if let Some(author_index) = F::find_author(digests) {
			let authority_id = Aura::authorities()[author_index as usize].clone();
			return Some(H160::from_slice(&authority_id.to_raw_vec()[4..24]));
		}
		None
	}
}

parameter_types! {
	pub const ChainId: u64 = 42;
	pub BlockGasLimit: U256 = U256::from(u32::max_value());
	pub PrecompilesValue: FrontierPrecompiles<Runtime> = FrontierPrecompiles::<_>::new();
}

impl pallet_evm::Config for Runtime {
	type FeeCalculator = BaseFee;
	type GasWeightMapping = ();
	type BlockHashMapping = pallet_ethereum::EthereumBlockHashMapping<Self>;
	type CallOrigin = EnsureAddressTruncated;
	type WithdrawOrigin = EnsureAddressTruncated;
	type AddressMapping = HashedAddressMapping<BlakeTwo256>;
	type Currency = Balances;
	type Event = Event;
	type Runner = pallet_evm::runner::stack::Runner<Self>;
	type PrecompilesType = FrontierPrecompiles<Self>;
	type PrecompilesValue = PrecompilesValue;
	type ChainId = ChainId;
	type BlockGasLimit = BlockGasLimit;
	type OnChargeTransaction = ();
	type FindAuthor = FindAuthorTruncated<Aura>;
}

impl pallet_ethereum::Config for Runtime {
	type Event = Event;
	type StateRoot = pallet_ethereum::IntermediateStateRoot;
}

frame_support::parameter_types! {
	pub BoundDivision: U256 = U256::from(1024);
}

impl pallet_dynamic_fee::Config for Runtime {
	type MinGasPriceBoundDivisor = BoundDivision;
}

pub struct BaseFeeThreshold;
impl pallet_base_fee::BaseFeeThreshold for BaseFeeThreshold {
	fn lower() -> Permill {
		Permill::zero()
	}
<<<<<<< HEAD
=======
	fn ideal() -> Permill {
		Permill::from_parts(500_000)
	}
>>>>>>> 2c6b7940
	fn upper() -> Permill {
		Permill::from_parts(1_000_000)
	}
}

impl pallet_base_fee::Config for Runtime {
	type Event = Event;
	type Threshold = BaseFeeThreshold;
}

impl pallet_randomness_collective_flip::Config for Runtime {}

// Create the runtime by composing the FRAME pallets that were previously configured.
construct_runtime!(
	pub enum Runtime where
		Block = Block,
		NodeBlock = opaque::Block,
		UncheckedExtrinsic = UncheckedExtrinsic
	{
		System: frame_system::{Pallet, Call, Config, Storage, Event<T>},
		RandomnessCollectiveFlip: pallet_randomness_collective_flip::{Pallet, Storage},
		Timestamp: pallet_timestamp::{Pallet, Call, Storage, Inherent},
		Aura: pallet_aura::{Pallet, Config<T>},
		Grandpa: pallet_grandpa::{Pallet, Call, Storage, Config, Event},
		Balances: pallet_balances::{Pallet, Call, Storage, Config<T>, Event<T>},
		TransactionPayment: pallet_transaction_payment::{Pallet, Storage},
		Sudo: pallet_sudo::{Pallet, Call, Config<T>, Storage, Event<T>},
		Ethereum: pallet_ethereum::{Pallet, Call, Storage, Event, Config, Origin},
		EVM: pallet_evm::{Pallet, Config, Call, Storage, Event<T>},
		DynamicFee: pallet_dynamic_fee::{Pallet, Call, Storage, Config, Inherent},
		BaseFee: pallet_base_fee::{Pallet, Call, Storage, Config<T>, Event},
	}
);

pub struct TransactionConverter;

impl fp_rpc::ConvertTransaction<UncheckedExtrinsic> for TransactionConverter {
	fn convert_transaction(&self, transaction: pallet_ethereum::Transaction) -> UncheckedExtrinsic {
		UncheckedExtrinsic::new_unsigned(
			pallet_ethereum::Call::<Runtime>::transact { transaction }.into(),
		)
	}
}

impl fp_rpc::ConvertTransaction<opaque::UncheckedExtrinsic> for TransactionConverter {
	fn convert_transaction(
		&self,
		transaction: pallet_ethereum::Transaction,
	) -> opaque::UncheckedExtrinsic {
		let extrinsic = UncheckedExtrinsic::new_unsigned(
			pallet_ethereum::Call::<Runtime>::transact { transaction }.into(),
		);
		let encoded = extrinsic.encode();
		opaque::UncheckedExtrinsic::decode(&mut &encoded[..])
			.expect("Encoded extrinsic is always valid")
	}
}

/// The address format for describing accounts.
pub type Address = sp_runtime::MultiAddress<AccountId, ()>;
/// Block header type as expected by this runtime.
pub type Header = generic::Header<BlockNumber, BlakeTwo256>;
/// Block type as expected by this runtime.
pub type Block = generic::Block<Header, UncheckedExtrinsic>;
/// A Block signed with a Justification
pub type SignedBlock = generic::SignedBlock<Block>;
/// BlockId type as expected by this runtime.
pub type BlockId = generic::BlockId<Block>;
/// The SignedExtension to the basic transaction logic.
pub type SignedExtra = (
	frame_system::CheckSpecVersion<Runtime>,
	frame_system::CheckTxVersion<Runtime>,
	frame_system::CheckGenesis<Runtime>,
	frame_system::CheckEra<Runtime>,
	frame_system::CheckNonce<Runtime>,
	frame_system::CheckWeight<Runtime>,
	pallet_transaction_payment::ChargeTransactionPayment<Runtime>,
);
/// Unchecked extrinsic type as expected by this runtime.
pub type UncheckedExtrinsic =
	fp_self_contained::UncheckedExtrinsic<Address, Call, Signature, SignedExtra>;
/// Extrinsic type that has already been checked.
pub type CheckedExtrinsic = fp_self_contained::CheckedExtrinsic<AccountId, Call, SignedExtra, H160>;
/// Executive: handles dispatch to the various modules.
pub type Executive = frame_executive::Executive<
	Runtime,
	Block,
	frame_system::ChainContext<Runtime>,
	Runtime,
	AllPallets,
>;

impl fp_self_contained::SelfContainedCall for Call {
	type SignedInfo = H160;

	fn is_self_contained(&self) -> bool {
		match self {
			Call::Ethereum(call) => call.is_self_contained(),
			_ => false,
		}
	}

	fn check_self_contained(&self) -> Option<Result<Self::SignedInfo, TransactionValidityError>> {
		match self {
			Call::Ethereum(call) => call.check_self_contained(),
			_ => None,
		}
	}

	fn validate_self_contained(&self, info: &Self::SignedInfo) -> Option<TransactionValidity> {
		match self {
			Call::Ethereum(call) => call.validate_self_contained(info),
			_ => None,
		}
	}

	fn pre_dispatch_self_contained(
		&self,
		info: &Self::SignedInfo,
	) -> Option<Result<(), TransactionValidityError>> {
		match self {
			Call::Ethereum(call) => call.pre_dispatch_self_contained(info),
			_ => None,
		}
	}

	fn apply_self_contained(
		self,
		info: Self::SignedInfo,
	) -> Option<sp_runtime::DispatchResultWithInfo<PostDispatchInfoOf<Self>>> {
		match self {
			call @ Call::Ethereum(pallet_ethereum::Call::transact { .. }) => Some(call.dispatch(
				Origin::from(pallet_ethereum::RawOrigin::EthereumTransaction(info)),
			)),
			_ => None,
		}
	}
}

impl_runtime_apis! {
	impl sp_api::Core<Block> for Runtime {
		fn version() -> RuntimeVersion {
			VERSION
		}

		fn execute_block(block: Block) {
			Executive::execute_block(block)
		}

		fn initialize_block(header: &<Block as BlockT>::Header) {
			Executive::initialize_block(header)
		}
	}

	impl sp_api::Metadata<Block> for Runtime {
		fn metadata() -> OpaqueMetadata {
			OpaqueMetadata::new(Runtime::metadata().into())
		}
	}

	impl sp_block_builder::BlockBuilder<Block> for Runtime {
		fn apply_extrinsic(extrinsic: <Block as BlockT>::Extrinsic) -> ApplyExtrinsicResult {
			Executive::apply_extrinsic(extrinsic)
		}

		fn finalize_block() -> <Block as BlockT>::Header {
			Executive::finalize_block()
		}

		fn inherent_extrinsics(data: sp_inherents::InherentData) -> Vec<<Block as BlockT>::Extrinsic> {
			data.create_extrinsics()
		}

		fn check_inherents(
			block: Block,
			data: sp_inherents::InherentData,
		) -> sp_inherents::CheckInherentsResult {
			data.check_extrinsics(&block)
		}
	}

	impl sp_transaction_pool::runtime_api::TaggedTransactionQueue<Block> for Runtime {
		fn validate_transaction(
			source: TransactionSource,
			tx: <Block as BlockT>::Extrinsic,
			block_hash: <Block as BlockT>::Hash,
		) -> TransactionValidity {
			Executive::validate_transaction(source, tx, block_hash)
		}
	}

	impl sp_offchain::OffchainWorkerApi<Block> for Runtime {
		fn offchain_worker(header: &<Block as BlockT>::Header) {
			Executive::offchain_worker(header)
		}
	}

	impl sp_consensus_aura::AuraApi<Block, AuraId> for Runtime {
		fn slot_duration() -> sp_consensus_aura::SlotDuration {
			sp_consensus_aura::SlotDuration::from_millis(Aura::slot_duration())
		}

		fn authorities() -> Vec<AuraId> {
			Aura::authorities().to_vec()
		}
	}

	impl frame_system_rpc_runtime_api::AccountNonceApi<Block, AccountId, Index> for Runtime {
		fn account_nonce(account: AccountId) -> Index {
			System::account_nonce(account)
		}
	}

	impl fp_rpc::EthereumRuntimeRPCApi<Block> for Runtime {
		fn chain_id() -> u64 {
			<Runtime as pallet_evm::Config>::ChainId::get()
		}

		fn account_basic(address: H160) -> EVMAccount {
			EVM::account_basic(&address)
		}

		fn gas_price() -> U256 {
			<Runtime as pallet_evm::Config>::FeeCalculator::min_gas_price()
		}

		fn account_code_at(address: H160) -> Vec<u8> {
			EVM::account_codes(address)
		}

		fn author() -> H160 {
			<pallet_evm::Pallet<Runtime>>::find_author()
		}

		fn storage_at(address: H160, index: U256) -> H256 {
			let mut tmp = [0u8; 32];
			index.to_big_endian(&mut tmp);
			EVM::account_storages(address, H256::from_slice(&tmp[..]))
		}

		fn call(
			from: H160,
			to: H160,
			data: Vec<u8>,
			value: U256,
			gas_limit: U256,
			max_fee_per_gas: Option<U256>,
			max_priority_fee_per_gas: Option<U256>,
			nonce: Option<U256>,
			estimate: bool,
		) -> Result<pallet_evm::CallInfo, sp_runtime::DispatchError> {
			let config = if estimate {
				let mut config = <Runtime as pallet_evm::Config>::config().clone();
				config.estimate = true;
				Some(config)
			} else {
				None
			};

			<Runtime as pallet_evm::Config>::Runner::call(
				from,
				to,
				data,
				value,
				gas_limit.low_u64(),
				max_fee_per_gas,
				max_priority_fee_per_gas,
				nonce,
				Vec::new(),
				config.as_ref().unwrap_or(<Runtime as pallet_evm::Config>::config()),
			).map_err(|err| err.into())
		}

		fn create(
			from: H160,
			data: Vec<u8>,
			value: U256,
			gas_limit: U256,
			max_fee_per_gas: Option<U256>,
			max_priority_fee_per_gas: Option<U256>,
			nonce: Option<U256>,
			estimate: bool,
		) -> Result<pallet_evm::CreateInfo, sp_runtime::DispatchError> {
			let config = if estimate {
				let mut config = <Runtime as pallet_evm::Config>::config().clone();
				config.estimate = true;
				Some(config)
			} else {
				None
			};

			<Runtime as pallet_evm::Config>::Runner::create(
				from,
				data,
				value,
				gas_limit.low_u64(),
				max_fee_per_gas,
				max_priority_fee_per_gas,
				nonce,
				Vec::new(),
				config.as_ref().unwrap_or(<Runtime as pallet_evm::Config>::config()),
			).map_err(|err| err.into())
		}

		fn current_transaction_statuses() -> Option<Vec<TransactionStatus>> {
			Ethereum::current_transaction_statuses()
		}

		fn current_block() -> Option<pallet_ethereum::Block> {
			Ethereum::current_block()
		}

		fn current_receipts() -> Option<Vec<pallet_ethereum::Receipt>> {
			Ethereum::current_receipts()
		}

		fn current_all() -> (
			Option<pallet_ethereum::Block>,
			Option<Vec<pallet_ethereum::Receipt>>,
			Option<Vec<TransactionStatus>>
		) {
			(
				Ethereum::current_block(),
				Ethereum::current_receipts(),
				Ethereum::current_transaction_statuses()
			)
		}

		fn extrinsic_filter(
			xts: Vec<<Block as BlockT>::Extrinsic>,
		) -> Vec<EthereumTransaction> {
			xts.into_iter().filter_map(|xt| match xt.0.function {
				Call::Ethereum(transact { transaction }) => Some(transaction),
				_ => None
			}).collect::<Vec<EthereumTransaction>>()
		}
	}

	impl pallet_transaction_payment_rpc_runtime_api::TransactionPaymentApi<
		Block,
		Balance,
	> for Runtime {
		fn query_info(
			uxt: <Block as BlockT>::Extrinsic,
			len: u32
		) -> pallet_transaction_payment_rpc_runtime_api::RuntimeDispatchInfo<Balance> {
			TransactionPayment::query_info(uxt, len)
		}

		fn query_fee_details(
			uxt: <Block as BlockT>::Extrinsic,
			len: u32,
		) -> pallet_transaction_payment::FeeDetails<Balance> {
			TransactionPayment::query_fee_details(uxt, len)
		}
	}

	impl sp_session::SessionKeys<Block> for Runtime {
		fn generate_session_keys(seed: Option<Vec<u8>>) -> Vec<u8> {
			opaque::SessionKeys::generate(seed)
		}

		fn decode_session_keys(
			encoded: Vec<u8>,
		) -> Option<Vec<(Vec<u8>, KeyTypeId)>> {
			opaque::SessionKeys::decode_into_raw_public_keys(&encoded)
		}
	}

	impl fg_primitives::GrandpaApi<Block> for Runtime {
		fn grandpa_authorities() -> GrandpaAuthorityList {
			Grandpa::grandpa_authorities()
		}

		fn current_set_id() -> fg_primitives::SetId {
			Grandpa::current_set_id()
		}

		fn submit_report_equivocation_unsigned_extrinsic(
			_equivocation_proof: fg_primitives::EquivocationProof<
				<Block as BlockT>::Hash,
				NumberFor<Block>,
			>,
			_key_owner_proof: fg_primitives::OpaqueKeyOwnershipProof,
		) -> Option<()> {
			None
		}

		fn generate_key_ownership_proof(
			_set_id: fg_primitives::SetId,
			_authority_id: GrandpaId,
		) -> Option<fg_primitives::OpaqueKeyOwnershipProof> {
			// NOTE: this is the only implementation possible since we've
			// defined our key owner proof type as a bottom type (i.e. a type
			// with no values).
			None
		}
	}

	#[cfg(feature = "runtime-benchmarks")]
	impl frame_benchmarking::Benchmark<Block> for Runtime {
		fn dispatch_benchmark(
			config: frame_benchmarking::BenchmarkConfig
		) -> Result<Vec<frame_benchmarking::BenchmarkBatch>, sp_runtime::RuntimeString> {
			use frame_benchmarking::{Benchmarking, BenchmarkBatch, add_benchmark, TrackedStorageKey};
			use pallet_evm::Module as PalletEvmBench;
			impl frame_system_benchmarking::Config for Runtime {}

			let whitelist: Vec<TrackedStorageKey> = vec![];

			let mut batches = Vec::<BenchmarkBatch>::new();
			let params = (&config, &whitelist);

			add_benchmark!(params, batches, pallet_evm, PalletEvmBench::<Runtime>);

			if batches.is_empty() { return Err("Benchmark not found for this pallet.".into()) }
			Ok(batches)
		}
	}
}<|MERGE_RESOLUTION|>--- conflicted
+++ resolved
@@ -340,12 +340,9 @@
 	fn lower() -> Permill {
 		Permill::zero()
 	}
-<<<<<<< HEAD
-=======
 	fn ideal() -> Permill {
 		Permill::from_parts(500_000)
 	}
->>>>>>> 2c6b7940
 	fn upper() -> Permill {
 		Permill::from_parts(1_000_000)
 	}
