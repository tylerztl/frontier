--- conflicted
+++ resolved
@@ -10,16 +10,6 @@
 rustc-hex = { version = "2.1.0", default-features = false }
 serde = { version = "1.0.101", optional = true }
 codec = { package = "parity-scale-codec", version = "2.0.0", default-features = false }
-<<<<<<< HEAD
-frame-support = { version = "3.0.0-dev", default-features = false, git = "https://github.com/paritytech/substrate.git", branch = "master" }
-frame-system = { version = "3.0.0-dev", default-features = false, git = "https://github.com/paritytech/substrate.git", branch = "master" }
-pallet-balances = { version = "3.0.0-dev", default-features = false, git = "https://github.com/paritytech/substrate.git", branch = "master" }
-pallet-timestamp = { version = "3.0.0-dev", default-features = false, git = "https://github.com/paritytech/substrate.git", branch = "master" }
-pallet-evm = { version = "3.0.0-dev", default-features = false, path = "../evm" }
-sp-runtime = { version = "3.0.0-dev", default-features = false, git = "https://github.com/paritytech/substrate.git", branch = "master" }
-sp-std = { version = "3.0.0-dev", default-features = false, git = "https://github.com/paritytech/substrate.git", branch = "master" }
-sp-io = { version = "3.0.0-dev", default-features = false, git = "https://github.com/paritytech/substrate.git", branch = "master" }
-=======
 frame-support = { version = "3.0.0-dev", default-features = false, git = "https://github.com/paritytech/substrate.git", branch = "frontier" }
 frame-system = { version = "3.0.0-dev", default-features = false, git = "https://github.com/paritytech/substrate.git", branch = "frontier" }
 pallet-balances = { version = "3.0.0-dev", default-features = false, git = "https://github.com/paritytech/substrate.git", branch = "frontier" }
@@ -28,7 +18,6 @@
 sp-runtime = { version = "3.0.0-dev", default-features = false, git = "https://github.com/paritytech/substrate.git", branch = "frontier" }
 sp-std = { version = "3.0.0-dev", default-features = false, git = "https://github.com/paritytech/substrate.git", branch = "frontier" }
 sp-io = { version = "3.0.0-dev", default-features = false, git = "https://github.com/paritytech/substrate.git", branch = "frontier" }
->>>>>>> 8d54307c
 fp-evm = { version = "0.8.0", default-features = false, path = "../../primitives/evm" }
 evm = { version = "0.24.0", features = ["with-codec"], default-features = false }
 ethereum = { version = "0.7.1", default-features = false, features = ["with-codec"] }
@@ -41,11 +30,7 @@
 fp-storage = { path = "../../primitives/storage", default-features = false}
 
 [dev-dependencies]
-<<<<<<< HEAD
 sp-core = { version = "3.0.0-dev", git = "https://github.com/paritytech/substrate.git", branch = "master" }
-=======
-sp-core = { version = "3.0.0-dev", git = "https://github.com/paritytech/substrate.git", branch = "frontier" }
->>>>>>> 8d54307c
 
 [features]
 default = ["std"]
