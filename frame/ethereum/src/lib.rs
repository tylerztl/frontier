// SPDX-License-Identifier: Apache-2.0
// This file is part of Frontier.
//
// Copyright (c) 2020 Parity Technologies (UK) Ltd.
//
// Licensed under the Apache License, Version 2.0 (the "License");
// you may not use this file except in compliance with the License.
// You may obtain a copy of the License at
//
// 	http://www.apache.org/licenses/LICENSE-2.0
//
// Unless required by applicable law or agreed to in writing, software
// distributed under the License is distributed on an "AS IS" BASIS,
// WITHOUT WARRANTIES OR CONDITIONS OF ANY KIND, either express or implied.
// See the License for the specific language governing permissions and
// limitations under the License.

//! # Ethereum pallet
//!
//! The Ethereum pallet works together with EVM pallet to provide full emulation
//! for Ethereum block processing.

// Ensure we're `no_std` when compiling for Wasm.
#![cfg_attr(not(feature = "std"), no_std)]

use core::cell::RefCell;
use codec::{Decode, Encode};
use ethereum_types::{Bloom, BloomInput, H160, H256, H64, U256};
use evm::ExitReason;
use fp_consensus::{PostLog, PreLog, FRONTIER_ENGINE_ID};
use fp_evm::CallOrCreateInfo;
use fp_storage::PALLET_ETHEREUM_SCHEMA;
use frame_support::ensure;
use frame_support::{
	decl_error, decl_event, decl_module, decl_storage,
	dispatch::DispatchResultWithPostInfo,
	traits::Get,
	weights::{Pays, PostDispatchInfo, Weight},
};
use frame_system::ensure_none;
use pallet_evm::{BlockHashMapping, FeeCalculator, GasWeightMapping, Runner};
use sha3::{Digest, Keccak256};
use sp_runtime::{
	generic::DigestItem,
	traits::{One, Saturating, UniqueSaturatedInto, Zero},
	transaction_validity::{
		InvalidTransaction, TransactionSource, TransactionValidity, ValidTransactionBuilder,
	},
	DispatchError,
};
use sp_std::prelude::*;
use sp_std::vec::Vec;

pub use ethereum::{
	BlockV0 as Block, LegacyTransactionMessage, Log, Receipt, TransactionAction,
	TransactionV0 as Transaction,
};
pub use fp_rpc::TransactionStatus;

#[cfg(all(feature = "std", test))]
mod tests;

#[cfg(all(feature = "std", test))]
mod mock;

#[derive(Eq, PartialEq, Clone, sp_runtime::RuntimeDebug)]
pub enum ReturnValue {
	Bytes(Vec<u8>),
	Hash(H160),
}

/// The schema version for Pallet Ethereum's storage
#[derive(Clone, Copy, Debug, Encode, Decode, PartialEq, Eq, PartialOrd, Ord)]
pub enum EthereumStorageSchema {
	Undefined,
	V1,
}

impl Default for EthereumStorageSchema {
	fn default() -> Self {
		Self::Undefined
	}
}

/// A type alias for the balance type from this pallet's point of view.
pub type BalanceOf<T> = <T as pallet_balances::Config>::Balance;

pub struct IntermediateStateRoot;

impl Get<H256> for IntermediateStateRoot {
	fn get() -> H256 {
		H256::decode(&mut &sp_io::storage::root()[..])
			.expect("Node is configured to use the same hash; qed")
	}
}

/// Configuration trait for Ethereum pallet.
pub trait Config:
	frame_system::Config<Hash = H256>
	+ pallet_balances::Config
	+ pallet_timestamp::Config
	+ pallet_evm::Config
{
	/// The overarching event type.
	type Event: From<Event> + Into<<Self as frame_system::Config>::Event>;
	/// How Ethereum state root is calculated.
	type StateRoot: Get<H256>;
}

decl_storage! {
	trait Store for Module<T: Config> as Ethereum {
		/// Current building block's transactions and receipts.
		Pending: Vec<(Transaction, TransactionStatus, ethereum::Receipt)>;

		/// The current Ethereum block.
		CurrentBlock: Option<ethereum::BlockV0>;
		/// The current Ethereum receipts.
		CurrentReceipts: Option<Vec<ethereum::Receipt>>;
		/// The current transaction statuses.
		CurrentTransactionStatuses: Option<Vec<TransactionStatus>>;
		// Mapping for block number and hashes.
		BlockHash: map hasher(twox_64_concat) U256 => H256;
	}
	add_extra_genesis {
		build(|_config: &GenesisConfig| {
			// Calculate the ethereum genesis block
			<Module<T>>::store_block(false, U256::zero());

			// Initialize the storage schema at the well known key.
			frame_support::storage::unhashed::put::<EthereumStorageSchema>(&PALLET_ETHEREUM_SCHEMA, &EthereumStorageSchema::V1);
		});
	}
}

decl_event!(
	/// Ethereum pallet events.
	pub enum Event {
		/// An ethereum transaction was successfully executed. [from, to/contract_address, transaction_hash, exit_reason]
		Executed(H160, H160, H256, ExitReason),
	}
);

decl_error! {
	/// Ethereum pallet errors.
	pub enum Error for Module<T: Config> {
		/// Signature is invalid.
		InvalidSignature,
		/// Pre-log is present, therefore transact is not allowed.
		PreLogExists,
	}
}

decl_module! {
	/// Ethereum pallet module.
	pub struct Module<T: Config> for enum Call where origin: T::Origin {
		/// Deposit one of this pallet's events by using the default implementation.
		fn deposit_event() = default;

		/// Transact an Ethereum transaction.
		#[weight = <T as pallet_evm::Config>::GasWeightMapping::gas_to_weight(transaction.gas_limit.unique_saturated_into())]
		fn transact(origin, transaction: Transaction) -> DispatchResultWithPostInfo {
			ensure_none(origin)?;

			Self::do_transact(transaction)
		}

		fn on_finalize(n: T::BlockNumber) {
			<Module<T>>::store_block(
				fp_consensus::find_pre_log(&frame_system::Module::<T>::digest()).is_err(),
				U256::from(
					UniqueSaturatedInto::<u128>::unique_saturated_into(
						frame_system::Module::<T>::block_number()
					)
				),
			);
			// move block hash pruning window by one block
			let block_hash_count = T::BlockHashCount::get();
			let to_remove = n.saturating_sub(block_hash_count).saturating_sub(One::one());
			// keep genesis hash
			if !to_remove.is_zero() {
				BlockHash::remove(U256::from(
					UniqueSaturatedInto::<u32>::unique_saturated_into(to_remove)
				));
			}
		}

		fn on_initialize(_n: T::BlockNumber) -> Weight {
			Pending::kill();

			if let Ok(log) = fp_consensus::find_pre_log(&frame_system::Module::<T>::digest()) {
				let PreLog::Block(block) = log;

				for transaction in block.transactions {
					Self::do_transact(transaction)
						.expect("pre-block transaction verification failed; the block cannot be built");
				}
			}

			0
		}
	}
}

/// Returns the Ethereum block hash by number.
pub struct EthereumBlockHashMapping;
impl BlockHashMapping for EthereumBlockHashMapping {
	fn block_hash(number: u32) -> H256 {
		BlockHash::get(U256::from(number))
	}
}

#[repr(u8)]
enum TransactionValidationError {
	#[allow(dead_code)]
	UnknownError,
	InvalidChainId,
	InvalidSignature,
	InvalidGasLimit,
}

impl<T: Config> frame_support::unsigned::ValidateUnsigned for Module<T> {
	type Call = Call<T>;

	fn validate_unsigned(_source: TransactionSource, call: &Self::Call) -> TransactionValidity {
		if let Call::transact(transaction) = call {
			if let Some(chain_id) = transaction.signature.chain_id() {
				if chain_id != T::ChainId::get() {
					return InvalidTransaction::Custom(
						TransactionValidationError::InvalidChainId as u8,
					)
					.into();
				}
			}

			let origin = Self::recover_signer(&transaction, SignerCacheStrategy::Use).ok_or_else(|| {
				InvalidTransaction::Custom(TransactionValidationError::InvalidSignature as u8)
			})?;

			if transaction.gas_limit >= T::BlockGasLimit::get() {
				return InvalidTransaction::Custom(
					TransactionValidationError::InvalidGasLimit as u8,
				)
				.into();
			}

			let account_data = pallet_evm::Module::<T>::account_basic(&origin);

			if transaction.nonce < account_data.nonce {
				return InvalidTransaction::Stale.into();
			}

			let fee = transaction.gas_price.saturating_mul(transaction.gas_limit);
			let total_payment = transaction.value.saturating_add(fee);
			if account_data.balance < total_payment {
				return InvalidTransaction::Payment.into();
			}

			let min_gas_price = T::FeeCalculator::min_gas_price();

			if transaction.gas_price < min_gas_price {
				return InvalidTransaction::Payment.into();
			}

			let mut builder = ValidTransactionBuilder::default()
				.and_provides((origin, transaction.nonce))
				.priority(transaction.gas_price.unique_saturated_into());

			if transaction.nonce > account_data.nonce {
				if let Some(prev_nonce) = transaction.nonce.checked_sub(1.into()) {
					builder = builder.and_requires((origin, prev_nonce))
				}
			}

			builder.build()
		} else {
			Err(InvalidTransaction::Call.into())
		}
	}
}

struct SignerCache(RefCell<Vec<([u8;65], H160)>>);

// We assume wasm is not multi-threaded.
// This is the same assumption as the environmental crate.
#[cfg(not(feature = "std"))]
unsafe impl Sync for SignerCache {}

#[cfg(feature = "std")]
std::thread_local! {
	static SIGNER_CACHE: SignerCache = SignerCache::new();
}

#[cfg(not(feature = "std"))]
static SIGNER_CACHE: SignerCache = SignerCache::new();

impl SignerCache {
	const fn new() -> Self {
		Self(RefCell::new(Vec::new()))
	}
	fn get_inner(&self, sig: &[u8; 65]) -> Option<H160> {
		let vec = self.0.borrow();
		match vec.binary_search_by(|entry| entry.0.cmp(&sig)) {
			Ok(index) => vec.get(index).map(|entry| entry.1),
			Err(_) => None,
		}
	}
	fn set_inner(&self, sig: [u8; 65], signer: H160) {
		let mut vec = self.0.borrow_mut();
		match vec.binary_search_by(|entry| entry.0.cmp(&sig)) {
			Ok(index) => vec.insert(index, (sig, signer)),
			Err(index) => vec.insert(index, (sig, signer)),
		};
	}
	fn remove_inner(&self, sig: &[u8; 65]) -> Option<H160> {
		let mut vec = self.0.borrow_mut();
		match vec.binary_search_by(|entry| entry.0.cmp(&sig)) {
			Ok(index) => {
				let signer = vec[index].1;
				vec.remove(index);
				Some(signer)
			}
			Err(_) => None,
		}
	}
}

#[cfg(feature = "std")]
impl SignerCache {
	fn get(sig: &[u8; 65]) -> Option<H160> {
		SIGNER_CACHE.with(|cache| cache.get_inner(sig))
	}
	fn set(sig: [u8; 65], signer: H160) {
		SIGNER_CACHE.with(|cache| cache.set_inner(sig, signer))
	}
	fn remove(sig: &[u8; 65]) -> Option<H160> {
		SIGNER_CACHE.with(|cache| cache.remove_inner(sig))
	}
}
#[cfg(not(feature = "std"))]
impl SignerCache {
	fn get(sig: &[u8; 65]) -> Option<H160> {
		SIGNER_CACHE.get_inner(sig)
	}
	fn set(sig: [u8; 65], signer: H160) {
		SIGNER_CACHE.set_inner(sig, signer)
	}
	fn remove(sig: &[u8; 65]) -> Option<H160> {
		SIGNER_CACHE.remove_inner(sig)
	}
}

#[derive(PartialEq, Eq)]
pub enum SignerCacheStrategy {
	NotUse,
	Use,
	UseAndPrune,
}

impl<T: Config> Module<T> {
<<<<<<< HEAD
	fn recover_signer(transaction: &ethereum::Transaction, cache_strategy: SignerCacheStrategy) -> Option<H160> {
=======
	fn recover_signer(transaction: &Transaction) -> Option<H160> {
>>>>>>> dec05034
		let mut sig = [0u8; 65];
		let mut msg = [0u8; 32];
		sig[0..32].copy_from_slice(&transaction.signature.r()[..]);
		sig[32..64].copy_from_slice(&transaction.signature.s()[..]);
		sig[64] = transaction.signature.standard_v();
<<<<<<< HEAD
=======
		msg.copy_from_slice(&LegacyTransactionMessage::from(transaction.clone()).hash()[..]);
>>>>>>> dec05034

		let signer_opt = match cache_strategy {
			SignerCacheStrategy::NotUse => None,
			SignerCacheStrategy::Use => SignerCache::get(&sig),
			SignerCacheStrategy::UseAndPrune => SignerCache::remove(&sig),
		};

		if signer_opt.is_some() {
			signer_opt
		} else {
			msg.copy_from_slice(&TransactionMessage::from(transaction.clone()).hash()[..]);

			let pubkey = sp_io::crypto::secp256k1_ecdsa_recover(&sig, &msg).ok()?;
			let signer = H160::from(H256::from_slice(
				Keccak256::digest(&pubkey).as_slice(),
			));
			if cache_strategy == SignerCacheStrategy::Use {
				SignerCache::set(sig, signer);
			}
			Some(signer)
		}
	}

	fn store_block(post_log: bool, block_number: U256) {
		let mut transactions = Vec::new();
		let mut statuses = Vec::new();
		let mut receipts = Vec::new();
		let mut logs_bloom = Bloom::default();
		for (transaction, status, receipt) in Pending::get() {
			transactions.push(transaction);
			statuses.push(status);
			receipts.push(receipt.clone());
			Self::logs_bloom(receipt.logs.clone(), &mut logs_bloom);
		}

		let ommers = Vec::<ethereum::Header>::new();
		let receipts_root =
			ethereum::util::ordered_trie_root(receipts.iter().map(|r| rlp::encode(r)));
		let partial_header = ethereum::PartialHeader {
			parent_hash: Self::current_block_hash().unwrap_or_default(),
			beneficiary: pallet_evm::Module::<T>::find_author(),
			state_root: T::StateRoot::get(),
			receipts_root,
			logs_bloom,
			difficulty: U256::zero(),
			number: block_number,
			gas_limit: T::BlockGasLimit::get(),
			gas_used: receipts
				.clone()
				.into_iter()
				.fold(U256::zero(), |acc, r| acc + r.used_gas),
			timestamp: UniqueSaturatedInto::<u64>::unique_saturated_into(
				pallet_timestamp::Module::<T>::get(),
			),
			extra_data: Vec::new(),
			mix_hash: H256::default(),
			nonce: H64::default(),
		};
		let block = ethereum::Block::new(partial_header, transactions.clone(), ommers);

		CurrentBlock::put(block.clone());
		CurrentReceipts::put(receipts.clone());
		CurrentTransactionStatuses::put(statuses.clone());
		BlockHash::insert(block_number, block.header.hash());

		if post_log {
			let digest = DigestItem::<T::Hash>::Consensus(
				FRONTIER_ENGINE_ID,
				PostLog::Hashes(fp_consensus::Hashes::from_block(block)).encode(),
			);
			frame_system::Module::<T>::deposit_log(digest.into());
		}
	}

	fn logs_bloom(logs: Vec<Log>, bloom: &mut Bloom) {
		for log in logs {
			bloom.accrue(BloomInput::Raw(&log.address[..]));
			for topic in log.topics {
				bloom.accrue(BloomInput::Raw(&topic[..]));
			}
		}
	}

	fn do_transact(transaction: Transaction) -> DispatchResultWithPostInfo {
		ensure!(
			fp_consensus::find_pre_log(&frame_system::Module::<T>::digest()).is_err(),
			Error::<T>::PreLogExists,
		);

		let source =
			Self::recover_signer(&transaction, SignerCacheStrategy::UseAndPrune).ok_or_else(|| Error::<T>::InvalidSignature)?;

		let transaction_hash =
			H256::from_slice(Keccak256::digest(&rlp::encode(&transaction)).as_slice());
		let transaction_index = Pending::get().len() as u32;

		let (to, contract_address, info) = Self::execute(
			source,
			transaction.input.clone(),
			transaction.value,
			transaction.gas_limit,
			Some(transaction.gas_price),
			Some(transaction.nonce),
			transaction.action,
			None,
		)?;

		let (reason, status, used_gas) = match info {
			CallOrCreateInfo::Call(info) => (
				info.exit_reason,
				TransactionStatus {
					transaction_hash,
					transaction_index,
					from: source,
					to,
					contract_address: None,
					logs: info.logs.clone(),
					logs_bloom: {
						let mut bloom: Bloom = Bloom::default();
						Self::logs_bloom(info.logs, &mut bloom);
						bloom
					},
				},
				info.used_gas,
			),
			CallOrCreateInfo::Create(info) => (
				info.exit_reason,
				TransactionStatus {
					transaction_hash,
					transaction_index,
					from: source,
					to,
					contract_address: Some(info.value),
					logs: info.logs.clone(),
					logs_bloom: {
						let mut bloom: Bloom = Bloom::default();
						Self::logs_bloom(info.logs, &mut bloom);
						bloom
					},
				},
				info.used_gas,
			),
		};

		let receipt = ethereum::Receipt {
			state_root: match reason {
				ExitReason::Succeed(_) => H256::from_low_u64_be(1),
				ExitReason::Error(_) => H256::from_low_u64_le(0),
				ExitReason::Revert(_) => H256::from_low_u64_le(0),
				ExitReason::Fatal(_) => H256::from_low_u64_le(0),
			},
			used_gas,
			logs_bloom: status.clone().logs_bloom,
			logs: status.clone().logs,
		};

		Pending::append((transaction, status, receipt));

		Self::deposit_event(Event::Executed(
			source,
			contract_address.unwrap_or_default(),
			transaction_hash,
			reason,
		));
		Ok(PostDispatchInfo {
			actual_weight: Some(T::GasWeightMapping::gas_to_weight(
				used_gas.unique_saturated_into(),
			)),
			pays_fee: Pays::No,
		})
		.into()
	}

	/// Get the transaction status with given index.
	pub fn current_transaction_statuses() -> Option<Vec<TransactionStatus>> {
		CurrentTransactionStatuses::get()
	}

	/// Get current block.
	pub fn current_block() -> Option<ethereum::BlockV0> {
		CurrentBlock::get()
	}

	/// Get current block hash
	pub fn current_block_hash() -> Option<H256> {
		Self::current_block().map(|block| block.header.hash())
	}

	/// Get receipts by number.
	pub fn current_receipts() -> Option<Vec<ethereum::Receipt>> {
		CurrentReceipts::get()
	}

	/// Execute an Ethereum transaction.
	pub fn execute(
		from: H160,
		input: Vec<u8>,
		value: U256,
		gas_limit: U256,
		gas_price: Option<U256>,
		nonce: Option<U256>,
		action: TransactionAction,
		config: Option<evm::Config>,
	) -> Result<(Option<H160>, Option<H160>, CallOrCreateInfo), DispatchError> {
		match action {
			ethereum::TransactionAction::Call(target) => {
				let res = T::Runner::call(
					from,
					target,
					input.clone(),
					value,
					gas_limit.low_u64(),
					gas_price,
					nonce,
					config.as_ref().unwrap_or(T::config()),
				)
				.map_err(Into::into)?;

				Ok((Some(target), None, CallOrCreateInfo::Call(res)))
			}
			ethereum::TransactionAction::Create => {
				let res = T::Runner::create(
					from,
					input.clone(),
					value,
					gas_limit.low_u64(),
					gas_price,
					nonce,
					config.as_ref().unwrap_or(T::config()),
				)
				.map_err(Into::into)?;

				Ok((None, Some(res.value), CallOrCreateInfo::Create(res)))
			}
		}
	}
}<|MERGE_RESOLUTION|>--- conflicted
+++ resolved
@@ -357,20 +357,12 @@
 }
 
 impl<T: Config> Module<T> {
-<<<<<<< HEAD
-	fn recover_signer(transaction: &ethereum::Transaction, cache_strategy: SignerCacheStrategy) -> Option<H160> {
-=======
-	fn recover_signer(transaction: &Transaction) -> Option<H160> {
->>>>>>> dec05034
+	fn recover_signer(transaction: &Transaction, cache_strategy: SignerCacheStrategy) -> Option<H160> {
 		let mut sig = [0u8; 65];
 		let mut msg = [0u8; 32];
 		sig[0..32].copy_from_slice(&transaction.signature.r()[..]);
 		sig[32..64].copy_from_slice(&transaction.signature.s()[..]);
 		sig[64] = transaction.signature.standard_v();
-<<<<<<< HEAD
-=======
-		msg.copy_from_slice(&LegacyTransactionMessage::from(transaction.clone()).hash()[..]);
->>>>>>> dec05034
 
 		let signer_opt = match cache_strategy {
 			SignerCacheStrategy::NotUse => None,
@@ -381,7 +373,7 @@
 		if signer_opt.is_some() {
 			signer_opt
 		} else {
-			msg.copy_from_slice(&TransactionMessage::from(transaction.clone()).hash()[..]);
+			msg.copy_from_slice(&LegacyTransactionMessage::from(transaction.clone()).hash()[..]);
 
 			let pubkey = sp_io::crypto::secp256k1_ecdsa_recover(&sig, &msg).ok()?;
 			let signer = H160::from(H256::from_slice(
