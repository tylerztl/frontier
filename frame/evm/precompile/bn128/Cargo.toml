[package]
name = "pallet-evm-precompile-bn128"
<<<<<<< HEAD
version = "1.1.0-dev"
=======
version = "2.0.0-dev"
>>>>>>> 0a6f4bac
authors = ["Parity Technologies <admin@parity.io>"]
edition = "2018"
license = "Apache-2.0"
homepage = "https://substrate.dev"
repository = "https://github.com/paritytech/frontier/"
description = "BN128 precompiles for EVM pallet."

[dependencies]
sp-core = { version = "3.0.0", default-features = false, git = "https://github.com/paritytech/substrate.git", branch = "frontier" }
sp-io = { version = "3.0.0", default-features = false, git = "https://github.com/paritytech/substrate.git", branch = "frontier" }
fp-evm = { version = "1.0.1-dev", default-features = false, path = "../../../../primitives/evm" }
evm = { version = "0.25.0", default-features = false, features = ["with-codec"] }
bn = { package = "substrate-bn", version = "0.6", default-features = false }

[dev-dependencies]
pallet-evm-test-vector-support = { version = "1.0.0-dev", path = "../../test-vector-support" }

[features]
default = ["std"]
std = [
	"sp-core/std",
	"sp-io/std",
	"fp-evm/std",
	"evm/std",
]<|MERGE_RESOLUTION|>--- conflicted
+++ resolved
@@ -1,10 +1,6 @@
 [package]
 name = "pallet-evm-precompile-bn128"
-<<<<<<< HEAD
-version = "1.1.0-dev"
-=======
 version = "2.0.0-dev"
->>>>>>> 0a6f4bac
 authors = ["Parity Technologies <admin@parity.io>"]
 edition = "2018"
 license = "Apache-2.0"
