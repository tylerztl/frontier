// SPDX-License-Identifier: Apache-2.0
// This file is part of Frontier.
//
// Copyright (c) 2020 Parity Technologies (UK) Ltd.
//
// Licensed under the Apache License, Version 2.0 (the "License");
// you may not use this file except in compliance with the License.
// You may obtain a copy of the License at
//
// 	http://www.apache.org/licenses/LICENSE-2.0
//
// Unless required by applicable law or agreed to in writing, software
// distributed under the License is distributed on an "AS IS" BASIS,
// WITHOUT WARRANTIES OR CONDITIONS OF ANY KIND, either express or implied.
// See the License for the specific language governing permissions and
// limitations under the License.

//! EVM stack-based runner.

use crate::runner::Runner as RunnerT;
use crate::{
	AccountCodes, AccountStorages, AddressMapping, BlockHashMapping, Config, Error, Event,
	FeeCalculator, Module, OnChargeEVMTransaction, PrecompileSet,
};
use evm::backend::Backend as BackendT;
use evm::executor::{StackExecutor, StackState as StackStateT, StackSubstateMetadata};
use evm::{ExitError, ExitReason, Transfer};
use fp_evm::{CallInfo, CreateInfo, ExecutionInfo, Log, Vicinity};
use frame_support::{
	ensure,
	storage::{StorageDoubleMap, StorageMap},
	traits::{Currency, ExistenceRequirement, Get},
};
use sha3::{Digest, Keccak256};
use sp_core::{H160, H256, U256};
use sp_runtime::traits::UniqueSaturatedInto;
use sp_std::{boxed::Box, collections::btree_set::BTreeSet, marker::PhantomData, mem, vec::Vec};

#[derive(Default)]
pub struct Runner<T: Config> {
	_marker: PhantomData<T>,
}

impl<T: Config> Runner<T> {
	/// Execute an EVM operation.
	pub fn execute<'config, F, R>(
		source: H160,
		value: U256,
		gas_limit: u64,
		gas_price: Option<U256>,
		nonce: Option<U256>,
		config: &'config evm::Config,
		f: F,
	) -> Result<ExecutionInfo<R>, Error<T>>
	where
		F: FnOnce(
			&mut StackExecutor<'config, SubstrateStackState<'_, 'config, T>>,
		) -> (ExitReason, R),
	{
		// Gas price check is skipped when performing a gas estimation.
		let gas_price = match gas_price {
			Some(gas_price) => {
				ensure!(
					gas_price >= T::FeeCalculator::min_gas_price(),
					Error::<T>::GasPriceTooLow
				);
				gas_price
			}
			None => Default::default(),
		};

		let vicinity = Vicinity {
			gas_price,
			origin: source,
		};

		let metadata = StackSubstateMetadata::new(gas_limit, &config);
		let state = SubstrateStackState::new(&vicinity, metadata);
		let mut executor =
			StackExecutor::new_with_precompile(state, config, T::Precompiles::execute);

		let total_fee = gas_price
			.checked_mul(U256::from(gas_limit))
			.ok_or(Error::<T>::FeeOverflow)?;
		let total_payment = value
			.checked_add(total_fee)
			.ok_or(Error::<T>::PaymentOverflow)?;
		let source_account = Module::<T>::account_basic(&source);
		ensure!(
			source_account.balance >= total_payment,
			Error::<T>::BalanceLow
		);

		if let Some(nonce) = nonce {
			ensure!(source_account.nonce == nonce, Error::<T>::InvalidNonce);
		}

		// Deduct fee from the `source` account.
		let fee = T::OnChargeTransaction::withdraw_fee(&source, total_fee)?;

		// Execute the EVM call.
		let (reason, retv) = f(&mut executor);

		let used_gas = U256::from(executor.used_gas());
		let actual_fee = executor.fee(gas_price);
		log::debug!(
			target: "evm",
			"Execution {:?} [source: {:?}, value: {}, gas_limit: {}, actual_fee: {}]",
			reason,
			source,
			value,
			gas_limit,
			actual_fee
		);

		// Refund fees to the `source` account if deducted more before,
		T::OnChargeTransaction::correct_and_deposit_fee(&source, actual_fee, fee)?;

		let state = executor.into_state();

		for address in state.substate.deletes {
			log::debug!(
				target: "evm",
				"Deleting account at {:?}",
				address
			);
			Module::<T>::remove_account(&address)
		}

		for log in &state.substate.logs {
			log::trace!(
				target: "evm",
				"Inserting log for {:?}, topics ({}) {:?}, data ({}): {:?}]",
				log.address,
				log.topics.len(),
				log.topics,
				log.data.len(),
				log.data
			);
			Module::<T>::deposit_event(Event::<T>::Log(Log {
				address: log.address,
				topics: log.topics.clone(),
				data: log.data.clone(),
			}));
		}

		Ok(ExecutionInfo {
			value: retv,
			exit_reason: reason,
			used_gas,
			logs: state.substate.logs,
		})
	}
}

impl<T: Config> RunnerT<T> for Runner<T> {
	type Error = Error<T>;

	fn call(
		source: H160,
		target: H160,
		input: Vec<u8>,
		value: U256,
		gas_limit: u64,
		gas_price: Option<U256>,
		nonce: Option<U256>,
		config: &evm::Config,
	) -> Result<CallInfo, Self::Error> {
		Self::execute(
			source,
			value,
			gas_limit,
			gas_price,
			nonce,
			config,
			|executor| executor.transact_call(source, target, value, input, gas_limit),
		)
	}

	fn create(
		source: H160,
		init: Vec<u8>,
		value: U256,
		gas_limit: u64,
		gas_price: Option<U256>,
		nonce: Option<U256>,
		config: &evm::Config,
	) -> Result<CreateInfo, Self::Error> {
		Self::execute(
			source,
			value,
			gas_limit,
			gas_price,
			nonce,
			config,
			|executor| {
				let address = executor.create_address(evm::CreateScheme::Legacy { caller: source });
				(
					executor.transact_create(source, value, init, gas_limit),
					address,
				)
			},
		)
	}

	fn create2(
		source: H160,
		init: Vec<u8>,
		salt: H256,
		value: U256,
		gas_limit: u64,
		gas_price: Option<U256>,
		nonce: Option<U256>,
		config: &evm::Config,
	) -> Result<CreateInfo, Self::Error> {
		let code_hash = H256::from_slice(Keccak256::digest(&init).as_slice());
		Self::execute(
			source,
			value,
			gas_limit,
			gas_price,
			nonce,
			config,
			|executor| {
				let address = executor.create_address(evm::CreateScheme::Create2 {
					caller: source,
					code_hash,
					salt,
				});
				(
					executor.transact_create2(source, value, init, salt, gas_limit),
					address,
				)
			},
		)
	}
}

struct SubstrateStackSubstate<'config> {
	metadata: StackSubstateMetadata<'config>,
	deletes: BTreeSet<H160>,
	logs: Vec<Log>,
	parent: Option<Box<SubstrateStackSubstate<'config>>>,
}

impl<'config> SubstrateStackSubstate<'config> {
	pub fn metadata(&self) -> &StackSubstateMetadata<'config> {
		&self.metadata
	}

	pub fn metadata_mut(&mut self) -> &mut StackSubstateMetadata<'config> {
		&mut self.metadata
	}

	pub fn enter(&mut self, gas_limit: u64, is_static: bool) {
		let mut entering = Self {
			metadata: self.metadata.spit_child(gas_limit, is_static),
			parent: None,
			deletes: BTreeSet::new(),
			logs: Vec::new(),
		};
		mem::swap(&mut entering, self);

		self.parent = Some(Box::new(entering));

		sp_io::storage::start_transaction();
	}

	pub fn exit_commit(&mut self) -> Result<(), ExitError> {
		let mut exited = *self.parent.take().expect("Cannot commit on root substate");
		mem::swap(&mut exited, self);

		self.metadata.swallow_commit(exited.metadata)?;
		self.logs.append(&mut exited.logs);
		self.deletes.append(&mut exited.deletes);

		sp_io::storage::commit_transaction();
		Ok(())
	}

	pub fn exit_revert(&mut self) -> Result<(), ExitError> {
		let mut exited = *self.parent.take().expect("Cannot discard on root substate");
		mem::swap(&mut exited, self);
		self.metadata.swallow_revert(exited.metadata)?;

		sp_io::storage::rollback_transaction();
		Ok(())
	}

	pub fn exit_discard(&mut self) -> Result<(), ExitError> {
		let mut exited = *self.parent.take().expect("Cannot discard on root substate");
		mem::swap(&mut exited, self);
		self.metadata.swallow_discard(exited.metadata)?;

		sp_io::storage::rollback_transaction();
		Ok(())
	}

	pub fn deleted(&self, address: H160) -> bool {
		if self.deletes.contains(&address) {
			return true;
		}

		if let Some(parent) = self.parent.as_ref() {
			return parent.deleted(address);
		}

		false
	}

	pub fn set_deleted(&mut self, address: H160) {
		self.deletes.insert(address);
	}

	pub fn log(&mut self, address: H160, topics: Vec<H256>, data: Vec<u8>) {
		self.logs.push(Log {
			address,
			topics,
			data,
		});
	}
}

/// Substrate backend for EVM.
pub struct SubstrateStackState<'vicinity, 'config, T> {
	vicinity: &'vicinity Vicinity,
	substate: SubstrateStackSubstate<'config>,
	_marker: PhantomData<T>,
}

impl<'vicinity, 'config, T: Config> SubstrateStackState<'vicinity, 'config, T> {
	/// Create a new backend with given vicinity.
	pub fn new(vicinity: &'vicinity Vicinity, metadata: StackSubstateMetadata<'config>) -> Self {
		Self {
			vicinity,
			substate: SubstrateStackSubstate {
				metadata,
				deletes: BTreeSet::new(),
				logs: Vec::new(),
				parent: None,
			},
			_marker: PhantomData,
		}
	}
}

impl<'vicinity, 'config, T: Config> BackendT for SubstrateStackState<'vicinity, 'config, T> {
	fn gas_price(&self) -> U256 {
		self.vicinity.gas_price
	}
	fn origin(&self) -> H160 {
		self.vicinity.origin
	}

	fn block_hash(&self, number: U256) -> H256 {
		if number > U256::from(u32::max_value()) {
			H256::default()
		} else {
			T::BlockHashMapping::block_hash(number.as_u32())
		}
	}

	fn block_number(&self) -> U256 {
		let number: u128 = frame_system::Module::<T>::block_number().unique_saturated_into();
		U256::from(number)
	}

	fn block_coinbase(&self) -> H160 {
		Module::<T>::find_author()
	}

	fn block_timestamp(&self) -> U256 {
		let now: u128 = pallet_timestamp::Module::<T>::get().unique_saturated_into();
		U256::from(now / 1000)
	}

	fn block_difficulty(&self) -> U256 {
		U256::zero()
	}

	fn block_gas_limit(&self) -> U256 {
		T::BlockGasLimit::get()
	}

	fn chain_id(&self) -> U256 {
		U256::from(T::ChainId::get())
	}

	fn exists(&self, _address: H160) -> bool {
		true
	}

	fn basic(&self, address: H160) -> evm::backend::Basic {
		let account = Module::<T>::account_basic(&address);

		evm::backend::Basic {
			balance: account.balance,
			nonce: account.nonce,
		}
	}

	fn code(&self, address: H160) -> Vec<u8> {
		AccountCodes::get(&address)
	}

	fn storage(&self, address: H160, index: H256) -> H256 {
		AccountStorages::get(address, index)
	}

	fn original_storage(&self, _address: H160, _index: H256) -> Option<H256> {
		None
	}
}

impl<'vicinity, 'config, T: Config> StackStateT<'config>
	for SubstrateStackState<'vicinity, 'config, T>
{
	fn metadata(&self) -> &StackSubstateMetadata<'config> {
		self.substate.metadata()
	}

	fn metadata_mut(&mut self) -> &mut StackSubstateMetadata<'config> {
		self.substate.metadata_mut()
	}

	fn enter(&mut self, gas_limit: u64, is_static: bool) {
		self.substate.enter(gas_limit, is_static)
	}

	fn exit_commit(&mut self) -> Result<(), ExitError> {
		self.substate.exit_commit()
	}

	fn exit_revert(&mut self) -> Result<(), ExitError> {
		self.substate.exit_revert()
	}

	fn exit_discard(&mut self) -> Result<(), ExitError> {
		self.substate.exit_discard()
	}

	fn is_empty(&self, address: H160) -> bool {
		Module::<T>::is_account_empty(&address)
	}

	fn deleted(&self, address: H160) -> bool {
		self.substate.deleted(address)
	}

	fn inc_nonce(&mut self, address: H160) {
		let account_id = T::AddressMapping::into_account_id(address);
		frame_system::Module::<T>::inc_account_nonce(&account_id);
	}

	fn set_storage(&mut self, address: H160, index: H256, value: H256) {
		if value == H256::default() {
			log::debug!(
				target: "evm",
				"Removing storage for {:?} [index: {:?}]",
				address,
				index,
			);
			AccountStorages::remove(address, index);
		} else {
			log::debug!(
				target: "evm",
				"Updating storage for {:?} [index: {:?}, value: {:?}]",
				address,
				index,
				value,
			);
			AccountStorages::insert(address, index, value);
		}
	}

	fn reset_storage(&mut self, address: H160) {
<<<<<<< HEAD
		<AccountStorages<T>>::remove_prefix(address, None);
=======
		AccountStorages::remove_prefix(address);
>>>>>>> 2bf92778
	}

	fn log(&mut self, address: H160, topics: Vec<H256>, data: Vec<u8>) {
		self.substate.log(address, topics, data)
	}

	fn set_deleted(&mut self, address: H160) {
		self.substate.set_deleted(address)
	}

	fn set_code(&mut self, address: H160, code: Vec<u8>) {
		log::debug!(
			target: "evm",
			"Inserting code ({} bytes) at {:?}",
			code.len(),
			address
		);
		Module::<T>::create_account(address, code);
	}

	fn transfer(&mut self, transfer: Transfer) -> Result<(), ExitError> {
		let source = T::AddressMapping::into_account_id(transfer.source);
		let target = T::AddressMapping::into_account_id(transfer.target);

		T::Currency::transfer(
			&source,
			&target,
			transfer.value.low_u128().unique_saturated_into(),
			ExistenceRequirement::AllowDeath,
		)
		.map_err(|_| ExitError::OutOfFund)
	}

	fn reset_balance(&mut self, _address: H160) {
		// Do nothing on reset balance in Substrate.
		//
		// This function exists in EVM because a design issue
		// (arguably a bug) in SELFDESTRUCT that can cause total
		// issurance to be reduced. We do not need to replicate this.
	}

	fn touch(&mut self, _address: H160) {
		// Do nothing on touch in Substrate.
		//
		// EVM pallet considers all accounts to exist, and distinguish
		// only empty and non-empty accounts. This avoids many of the
		// subtle issues in EIP-161.
	}
}<|MERGE_RESOLUTION|>--- conflicted
+++ resolved
@@ -474,11 +474,7 @@
 	}
 
 	fn reset_storage(&mut self, address: H160) {
-<<<<<<< HEAD
 		<AccountStorages<T>>::remove_prefix(address, None);
-=======
-		AccountStorages::remove_prefix(address);
->>>>>>> 2bf92778
 	}
 
 	fn log(&mut self, address: H160, topics: Vec<H256>, data: Vec<u8>) {
