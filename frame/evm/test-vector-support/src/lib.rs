// SPDX-License-Identifier: Apache-2.0
// This file is part of Frontier.
//
// Copyright (c) 2020 Parity Technologies (UK) Ltd.
//
// Licensed under the Apache License, Version 2.0 (the "License");
// you may not use this file except in compliance with the License.
// You may obtain a copy of the License at
//
// 	http://www.apache.org/licenses/LICENSE-2.0
//
// Unless required by applicable law or agreed to in writing, software
// distributed under the License is distributed on an "AS IS" BASIS,
// WITHOUT WARRANTIES OR CONDITIONS OF ANY KIND, either express or implied.
// See the License for the specific language governing permissions and
// limitations under the License.

use evm::{executor::PrecompileOutput, Context, ExitSucceed};
use fp_evm::Precompile;

#[cfg(feature = "std")]
use serde::Deserialize;

#[allow(non_snake_case)]
#[derive(Deserialize, Debug)]
#[cfg(feature = "std")]
struct EthConsensusTest {
	Input: String,
	Expected: String,
	Name: String,
	Gas: Option<u64>,
}

/// Tests a precompile against the ethereum consensus tests defined in the given file at filepath.
/// The file is expected to be in JSON format and contain an array of test vectors, where each
/// vector can be deserialized into an "EthConsensusTest".
#[cfg(feature = "std")]
pub fn test_precompile_test_vectors<P: Precompile>(
	filepath: &str,
) -> std::result::Result<(), String> {
	use std::fs;

	let data = fs::read_to_string(&filepath).expect("Failed to read blake2F.json");

	let tests: Vec<EthConsensusTest> = serde_json::from_str(&data).expect("expected json array");

	for test in tests {
		let input: Vec<u8> = hex::decode(test.Input).expect("Could not hex-decode test input data");

		let cost: u64 = 10000000;

		let context: Context = Context {
			address: Default::default(),
			caller: Default::default(),
			apparent_value: From::from(0),
		};

		match P::execute(&input, Some(cost), &context) {
			Ok(result) => {
				let as_hex: String = hex::encode(result.output);
<<<<<<< HEAD
				assert_eq!(result.exit_status, ExitSucceed::Returned,
						"test '{}' returned {:?} (expected 'Returned')", test.Name, result.exit_status);
				assert_eq!(as_hex, test.Expected,
						"test '{}' failed (different output)", test.Name);
				if let Some(expected_gas) = test.Gas {
					assert_eq!(result.cost, expected_gas,
							"test '{}' failed (different gas cost)", test.Name);
=======
				assert_eq!(
					result.exit_status,
					ExitSucceed::Returned,
					"test '{}' returned {:?} (expected 'Returned')",
					test.Name,
					result.exit_status
				);
				assert_eq!(
					as_hex, test.Expected,
					"test '{}' failed (different output)",
					test.Name
				);
				if let Some(expected_gas) = test.Gas {
					assert_eq!(
						result.cost, expected_gas,
						"test '{}' failed (different gas cost)",
						test.Name
					);
>>>>>>> 2bf92778
				}
			}
			Err(err) => {
				return Err(format!("Test '{}' returned error: {:?}", test.Name, err));
			}
		}
	}

	Ok(())
}<|MERGE_RESOLUTION|>--- conflicted
+++ resolved
@@ -58,15 +58,6 @@
 		match P::execute(&input, Some(cost), &context) {
 			Ok(result) => {
 				let as_hex: String = hex::encode(result.output);
-<<<<<<< HEAD
-				assert_eq!(result.exit_status, ExitSucceed::Returned,
-						"test '{}' returned {:?} (expected 'Returned')", test.Name, result.exit_status);
-				assert_eq!(as_hex, test.Expected,
-						"test '{}' failed (different output)", test.Name);
-				if let Some(expected_gas) = test.Gas {
-					assert_eq!(result.cost, expected_gas,
-							"test '{}' failed (different gas cost)", test.Name);
-=======
 				assert_eq!(
 					result.exit_status,
 					ExitSucceed::Returned,
@@ -85,7 +76,6 @@
 						"test '{}' failed (different gas cost)",
 						test.Name
 					);
->>>>>>> 2bf92778
 				}
 			}
 			Err(err) => {
