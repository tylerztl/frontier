[package]
name = "fc-mapping-sync"
version = "1.1.0-dev"
authors = ["Parity Technologies <admin@parity.io>"]
edition = "2018"
description = "Mapping sync logic for Frontier."
license = "GPL-3.0-or-later WITH Classpath-exception-2.0"

[dependencies]
<<<<<<< HEAD
sp-runtime = { version = "3.0.0", git = "https://github.com/paritytech/substrate.git", branch = "rococo-v1" }
sp-blockchain = { version = "3.0.0", git = "https://github.com/paritytech/substrate.git", branch = "rococo-v1" }
sc-client-api = { version = "3.0.0", git = "https://github.com/paritytech/substrate.git", branch = "rococo-v1" }
sp-api = { version = "3.0.0", git = "https://github.com/paritytech/substrate.git", branch = "rococo-v1" }
fp-consensus = { path = "../../primitives/consensus" }
fc-consensus = { path = "../consensus" }
fc-db = { path = "../db" }
fp-rpc = { path = "../../primitives/rpc" }
=======
sp-runtime = { version = "3.0.0", git = "https://github.com/paritytech/substrate.git", branch = "frontier" }
sp-blockchain = { version = "3.0.0", git = "https://github.com/paritytech/substrate.git", branch = "frontier" }
sc-client-api = { version = "3.0.0", git = "https://github.com/paritytech/substrate.git", branch = "frontier" }
sp-api = { version = "3.0.0", git = "https://github.com/paritytech/substrate.git", branch = "frontier" }
fp-consensus = { version = "1.0.0", path = "../../primitives/consensus" }
fc-consensus = { version = "1.0.1-dev", path = "../consensus" }
fc-db = { version = "1.0.0", path = "../db" }
fp-rpc = { version = "1.0.1-dev", path = "../../primitives/rpc" }
>>>>>>> 961e992f
futures = { version = "0.3.1", features = ["compat"] }
futures-timer = "3.0.1"
log = "0.4.8"<|MERGE_RESOLUTION|>--- conflicted
+++ resolved
@@ -7,7 +7,6 @@
 license = "GPL-3.0-or-later WITH Classpath-exception-2.0"
 
 [dependencies]
-<<<<<<< HEAD
 sp-runtime = { version = "3.0.0", git = "https://github.com/paritytech/substrate.git", branch = "rococo-v1" }
 sp-blockchain = { version = "3.0.0", git = "https://github.com/paritytech/substrate.git", branch = "rococo-v1" }
 sc-client-api = { version = "3.0.0", git = "https://github.com/paritytech/substrate.git", branch = "rococo-v1" }
@@ -16,16 +15,6 @@
 fc-consensus = { path = "../consensus" }
 fc-db = { path = "../db" }
 fp-rpc = { path = "../../primitives/rpc" }
-=======
-sp-runtime = { version = "3.0.0", git = "https://github.com/paritytech/substrate.git", branch = "frontier" }
-sp-blockchain = { version = "3.0.0", git = "https://github.com/paritytech/substrate.git", branch = "frontier" }
-sc-client-api = { version = "3.0.0", git = "https://github.com/paritytech/substrate.git", branch = "frontier" }
-sp-api = { version = "3.0.0", git = "https://github.com/paritytech/substrate.git", branch = "frontier" }
-fp-consensus = { version = "1.0.0", path = "../../primitives/consensus" }
-fc-consensus = { version = "1.0.1-dev", path = "../consensus" }
-fc-db = { version = "1.0.0", path = "../db" }
-fp-rpc = { version = "1.0.1-dev", path = "../../primitives/rpc" }
->>>>>>> 961e992f
 futures = { version = "0.3.1", features = ["compat"] }
 futures-timer = "3.0.1"
 log = "0.4.8"