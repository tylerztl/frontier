# Changelog for `fc-mapping-sync`

## Unreleased

* Added support for syncing mapping hashes mid-way.
<<<<<<< HEAD
* Bump `fc-db` to `2.0.0-dev`.
=======
* Added support to optionally sync tips up to the best block number.
>>>>>>> d37ded92
<|MERGE_RESOLUTION|>--- conflicted
+++ resolved
@@ -3,8 +3,5 @@
 ## Unreleased
 
 * Added support for syncing mapping hashes mid-way.
-<<<<<<< HEAD
 * Bump `fc-db` to `2.0.0-dev`.
-=======
-* Added support to optionally sync tips up to the best block number.
->>>>>>> d37ded92
+* Added support to optionally sync tips up to the best block number.