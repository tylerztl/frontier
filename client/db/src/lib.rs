--- conflicted
+++ resolved
@@ -24,18 +24,13 @@
 use parking_lot::Mutex;
 use sp_core::H256;
 use sp_runtime::traits::Block as BlockT;
-<<<<<<< HEAD
 use pallet_ethereum::EthereumStorageSchema;
 use fp_storage::PALLET_ETHEREUM_SCHEMA_CACHE;
-use parking_lot::Mutex;
-use codec::{Encode, Decode};
-=======
 use std::{
 	marker::PhantomData,
 	path::{Path, PathBuf},
 	sync::Arc,
 };
->>>>>>> d37ded92
 
 const DB_HASH_LEN: usize = 32;
 /// Hash type that this backend uses for the database.
@@ -205,7 +200,6 @@
 		}
 	}
 
-<<<<<<< HEAD
 	pub fn ethereum_schema(
 		&self,
 	) -> Result<Option<Vec<(EthereumStorageSchema, H256)>>, String> {
@@ -240,9 +234,6 @@
 		&self,
 		block_hash: Block::Hash
 	) -> Result<(), String> {
-=======
-	pub fn write_none(&self, block_hash: Block::Hash) -> Result<(), String> {
->>>>>>> d37ded92
 		let _lock = self.write_lock.lock();
 
 		let mut transaction = sp_database::Transaction::new();
