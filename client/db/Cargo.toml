--- conflicted
+++ resolved
@@ -8,17 +8,11 @@
 repository = "https://github.com/paritytech/frontier/"
 
 [dependencies]
-<<<<<<< HEAD
 sp-core = { version = "3.0.0", git = "https://github.com/paritytech/substrate.git", branch = "polkadot-v0.9.8" }
 sp-database = { version = "3.0.0", git = "https://github.com/paritytech/substrate.git", branch = "polkadot-v0.9.8" }
 sp-runtime = { version = "3.0.0", git = "https://github.com/paritytech/substrate.git", branch = "polkadot-v0.9.8" }
-=======
-sp-core = { version = "3.0.0", git = "https://github.com/paritytech/substrate.git", branch = "frontier" }
-sp-database = { version = "3.0.0", git = "https://github.com/paritytech/substrate.git", branch = "frontier" }
-sp-runtime = { version = "3.0.0", git = "https://github.com/paritytech/substrate.git", branch = "frontier" }
 pallet-ethereum = { version = "3.0.0-dev", path = "../../frame/ethereum" }
 fp-storage = { version = "2.0.0-dev", path = "../../primitives/storage"}
->>>>>>> 2bf92778
 kvdb = "0.9.0"
 kvdb-rocksdb = "0.11.0"
 codec = { package = "parity-scale-codec", version = "2.1.0", features = ["derive"] }
