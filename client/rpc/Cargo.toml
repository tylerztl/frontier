[package]
name = "fc-rpc"
version = "0.1.0"
authors = ["Parity Technologies <admin@parity.io>"]
edition = "2018"
description = "Ethereum RPC (web3) compatibility layer for Substrate."
license = "GPL-3.0-or-later WITH Classpath-exception-2.0"

[dependencies]
jsonrpc-core = "15.0.0"
jsonrpc-derive = "14.0.3"
jsonrpc-core-client = "14.0.3"
jsonrpc-pubsub = "15.0.0"
log = "0.4.8"
ethereum-types = "0.10.0"
fc-consensus = { path = "../consensus" }
fc-db = { path = "../db" }
fc-rpc-core = { path = "../rpc-core" }
fp-rpc = { path = "../../primitives/rpc" }
<<<<<<< HEAD
fp-storage = { path = "../../primitives/storage"}
=======
fp-consensus = { path = "../../primitives/consensus" }
>>>>>>> 03ce327d
sp-io = { git = "https://github.com/paritytech/substrate.git", branch = "frontier" }
sp-runtime = { git = "https://github.com/paritytech/substrate.git", branch = "frontier" }
sp-api = { git = "https://github.com/paritytech/substrate.git", branch = "frontier" }
sp-transaction-pool = { git = "https://github.com/paritytech/substrate.git", branch = "frontier" }
sp-storage = { git = "https://github.com/paritytech/substrate.git", branch = "frontier" }
sp-blockchain = { git = "https://github.com/paritytech/substrate.git", branch = "frontier" }
sc-service = { git = "https://github.com/paritytech/substrate.git", branch = "frontier" }
sc-client-api = { git = "https://github.com/paritytech/substrate.git", branch = "frontier" }
sc-rpc = { git = "https://github.com/paritytech/substrate.git", branch = "frontier" }
sc-network = { git = "https://github.com/paritytech/substrate.git", branch = "frontier" }
pallet-evm = { path = "../../frame/evm" }
fp-evm = { path = "../../primitives/evm" }
pallet-ethereum = { path = "../../frame/ethereum" }
ethereum = { version = "0.6", features = ["with-codec"] }
codec = { package = "parity-scale-codec", version = "1.0.0" }
rlp = "0.5"
futures = { version = "0.3.1", features = ["compat"] }
sha3 = "0.8"
rustc-hex = { version = "2.1.0", default-features = false }
libsecp256k1 = "0.3"
rand = "0.7"

[features]
rpc_binary_search_estimate = []<|MERGE_RESOLUTION|>--- conflicted
+++ resolved
@@ -16,12 +16,9 @@
 fc-consensus = { path = "../consensus" }
 fc-db = { path = "../db" }
 fc-rpc-core = { path = "../rpc-core" }
+fp-consensus = { path = "../../primitives/consensus" }
 fp-rpc = { path = "../../primitives/rpc" }
-<<<<<<< HEAD
 fp-storage = { path = "../../primitives/storage"}
-=======
-fp-consensus = { path = "../../primitives/consensus" }
->>>>>>> 03ce327d
 sp-io = { git = "https://github.com/paritytech/substrate.git", branch = "frontier" }
 sp-runtime = { git = "https://github.com/paritytech/substrate.git", branch = "frontier" }
 sp-api = { git = "https://github.com/paritytech/substrate.git", branch = "frontier" }
