--- conflicted
+++ resolved
@@ -55,16 +55,10 @@
 	time,
 };
 
-<<<<<<< HEAD
-pub use fc_rpc_core::{EthApiServer, NetApiServer, Web3ApiServer, EthFilterApiServer};
-use codec::{self, Encode, Decode};
-use crate::overrides::OverrideHandle;
-use pallet_ethereum::EthereumStorageSchema;
-=======
 use crate::overrides::OverrideHandle;
 use codec::{self, Encode};
 pub use fc_rpc_core::{EthApiServer, EthFilterApiServer, NetApiServer, Web3ApiServer};
->>>>>>> d37ded92
+use pallet_ethereum::EthereumStorageSchema;
 
 pub struct EthApi<B: BlockT, C, P, CT, BE, H: ExHashT> {
 	pool: Arc<P>,
@@ -251,16 +245,10 @@
 	filter: &Filter,
 	from: NumberFor<B>,
 	to: NumberFor<B>,
-<<<<<<< HEAD
-) -> Result<()> where
-	C: ProvideRuntimeApi<B> + StorageProvider<B, BE> + AuxStore,
-	C: HeaderBackend<B> + HeaderMetadata<B, Error=BlockChainError> + 'static,
-=======
 ) -> Result<()>
 where
 	C: ProvideRuntimeApi<B> + StorageProvider<B, BE>,
 	C: HeaderBackend<B> + HeaderMetadata<B, Error = BlockChainError> + 'static,
->>>>>>> d37ded92
 	C::Api: EthereumRuntimeRPCApi<B>,
 	BE: Backend<B> + 'static,
 	BE::State: StateBackend<BlakeTwo256>,
@@ -302,7 +290,6 @@
 
 	while current_number >= from {
 		let id = BlockId::Number(current_number);
-<<<<<<< HEAD
 		let schema = match default_schema {
 			// If there is a single schema, we just assign.
 			Some(default_schema) => *default_schema,
@@ -326,14 +313,6 @@
 			}
 		};
 		let handler = overrides.schemas.get(&schema).unwrap_or(&overrides.fallback);
-=======
-
-		let schema = frontier_backend_client::onchain_storage_schema::<B, C, BE>(client, id);
-		let handler = overrides
-			.schemas
-			.get(&schema)
-			.unwrap_or(&overrides.fallback);
->>>>>>> d37ded92
 
 		let block = handler.current_block(&id);
 
@@ -1586,14 +1565,9 @@
 	}
 }
 
-<<<<<<< HEAD
-impl<B, C, BE> EthFilterApiT for EthFilterApi<B, C, BE> where
-	C: ProvideRuntimeApi<B> + StorageProvider<B, BE> + AuxStore,
-=======
 impl<B, C, BE> EthFilterApiT for EthFilterApi<B, C, BE>
 where
 	C: ProvideRuntimeApi<B> + StorageProvider<B, BE>,
->>>>>>> d37ded92
 	C::Api: EthereumRuntimeRPCApi<B>,
 	C: HeaderBackend<B> + HeaderMetadata<B, Error = BlockChainError> + 'static,
 	C: Send + Sync + 'static,
