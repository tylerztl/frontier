--- conflicted
+++ resolved
@@ -24,10 +24,5 @@
 futures = { version = "0.3.1", features = ["compat"] }
 sp-timestamp = { git = "https://github.com/paritytech/substrate.git", branch = "rococo-branch" }
 derive_more = "0.99.2"
-<<<<<<< HEAD
 prometheus-endpoint = { package = "substrate-prometheus-endpoint", git = "https://github.com/paritytech/substrate.git", branch = "rococo-branch"}
-ethereum = { version = "0.3", features = ["codec"] }
-=======
-prometheus-endpoint = { package = "substrate-prometheus-endpoint", git = "https://github.com/paritytech/substrate.git", branch = "frontier"}
-ethereum = { version = "0.4", features = ["with-codec"] }
->>>>>>> 95aa3932
+ethereum = { version = "0.4", features = ["with-codec"] }